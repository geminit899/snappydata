--- conflicted
+++ resolved
@@ -115,14 +115,11 @@
   delete workingDir
   file(workingDir).mkdirs()
 }
-<<<<<<< HEAD
-=======
 task cleanDUnit << {
   def workingDir = "${testResultsBase}/dunit"
   delete workingDir
   file(workingDir).mkdirs()
 }
->>>>>>> 486b7321
 
 subprojects {
   // the run task for a selected sub-project
@@ -137,7 +134,6 @@
     }
     classpath = sourceSets.main.runtimeClasspath + sourceSets.test.runtimeClasspath
     jvmArgs '-Xmx2g', '-XX:MaxPermSize=512m'
-<<<<<<< HEAD
   }
 
   task scalaTest(type: Test) {
@@ -163,8 +159,6 @@
     binResultsDir = file("${workingDir}/binary/${project.name}")
     reports.html.destination = file("${workingDir}/html/${project.name}")
     reports.junitXml.destination = file(workingDir)
-=======
->>>>>>> 486b7321
   }
   test {
     maxParallelForks = (2 * Runtime.getRuntime().availableProcessors())
@@ -204,68 +198,6 @@
   }
   check.dependsOn test, scalaTest
 
-  task scalaTest(type: Test) {
-    actions = [ new com.github.maiflai.ScalaTestAction() ]
-    // top-level default is single process run since scalatest does not
-    // spawn separate JVMs
-    maxParallelForks = 1
-    maxHeapSize '1g'
-    jvmArgs '-XX:+HeapDumpOnOutOfMemoryError', '-XX:MaxPermSize=350M', '-ea'
-    testLogging.exceptionFormat = 'full'
-
-    List<String> suites = []
-    extensions.add(com.github.maiflai.ScalaTestAction.SUITES, suites)
-    extensions.add("suite", { String name -> suites.add(name) } )
-    extensions.add("suites", { String... name -> suites.addAll(name) } )
-
-    // running a single scala suite
-    if (rootProject.hasProperty('singleSuite')) {
-      suite singleSuite
-    }
-    workingDir = "${testResultsBase}/scalatest"
-
-    binResultsDir = file("${workingDir}/binary/${project.name}")
-    reports.html.destination = file("${workingDir}/html/${project.name}")
-    reports.junitXml.destination = file(workingDir)
-  }
-  test {
-    maxParallelForks = (2 * Runtime.getRuntime().availableProcessors())
-    maxHeapSize '1g'
-    jvmArgs '-XX:+HeapDumpOnOutOfMemoryError', '-XX:MaxPermSize=350M', '-ea'
-    testLogging.exceptionFormat = 'full'
-
-    workingDir = "${testResultsBase}/junit"
-
-    binResultsDir = file("${workingDir}/binary/${project.name}")
-    reports.html.destination = file("${workingDir}/html/${project.name}")
-    reports.junitXml.destination = file(workingDir)
-
-    def eol = System.getProperty('line.separator')
-    beforeTest { desc ->
-      def now = new Date().format('yyyy-MM-dd HH:mm:ss.SSS Z')
-      def progress = new File(workingDir, "progress.txt")
-      def output = new File(workingDir, "output.txt")
-      progress << "${now} Starting test ${desc.className} ${desc.name}${eol}"
-      output << "${now} STARTING TEST ${desc.className} ${desc.name}${eol}${eol}"
-    }
-    onOutput { desc, event ->
-      def output = new File(workingDir, "output.txt")
-      output  << event.message
-    }
-    afterTest { desc, result ->
-      def now = new Date().format('yyyy-MM-dd HH:mm:ss.SSS Z')
-      def progress = new File(workingDir, "progress.txt")
-      def output = new File(workingDir, "output.txt")
-      progress << "${now} Completed test ${desc.className} ${desc.name} with result: ${result.resultType}${eol}"
-      output << "${eol}${now} COMPLETED TEST ${desc.className} ${desc.name} with result: ${result.resultType}${eol}${eol}"
-      result.exceptions.each { t ->
-        progress << "  EXCEPTION: ${getStackTrace(t)}${eol}"
-        output << "${getStackTrace(t)}${eol}"
-      }
-    }
-  }
-  check.dependsOn test, scalaTest
-
   // apply default manifest
   jar {
     manifest {
@@ -331,10 +263,6 @@
   def productDir = file("${buildDir}/snappy")
   doFirst {
     delete productDir
-<<<<<<< HEAD
-    productDir.mkdirs()
-=======
->>>>>>> 486b7321
     file("${productDir}/lib").mkdirs()
   }
   doLast {
@@ -355,11 +283,7 @@
 
     def toolsProject = project(":snappy-tools_${scalaBinaryVersion}")
     def baseName = 'snappy-spark-assembly'
-<<<<<<< HEAD
-    def archiveName = "snappy-spark-assembly_${scalaBinaryVersion}-${version}-hadoop${hadoopVersion}.jar"
-=======
     def archiveName = "${baseName}_${scalaBinaryVersion}-${version}-hadoop${hadoopVersion}.jar"
->>>>>>> 486b7321
     file("${toolsProject.buildDir}/libs/${toolsProject.shadowJar.archiveName}").renameTo("${productDir}/lib/${archiveName}")
     copy {
       from "${project(':snappy-spark').projectDir}/bin"
@@ -401,11 +325,7 @@
   mustRunAfter cleanAll
 }
 task checkAll {
-<<<<<<< HEAD
-  dependsOn ":snappy-core_${scalaBinaryVersion}:check", ":snappy-tools_${scalaBinaryVersion}:check"
-=======
   dependsOn ":snappy-core_${scalaBinaryVersion}:check", ":snappy-tools_${scalaBinaryVersion}:check", ':snappy-dunits:test'
->>>>>>> 486b7321
   if (project.hasProperty('spark')) {
     dependsOn project(':snappy-spark').getTasksByName('check', true).collect { it.path }
   }
