/*
 * Copyright (c) 2017 SnappyData, Inc. All rights reserved.
 *
 * Licensed under the Apache License, Version 2.0 (the "License"); you
 * may not use this file except in compliance with the License. You
 * may obtain a copy of the License at
 *
 * http://www.apache.org/licenses/LICENSE-2.0
 *
 * Unless required by applicable law or agreed to in writing, software
 * distributed under the License is distributed on an "AS IS" BASIS,
 * WITHOUT WARRANTIES OR CONDITIONS OF ANY KIND, either express or
 * implied. See the License for the specific language governing
 * permissions and limitations under the License. See accompanying
 * LICENSE file.
 */

package org.apache.spark.sql.execution.columnar.impl

import java.nio.ByteBuffer

import com.gemstone.gemfire.cache.{EntryEvent, EntryNotFoundException, Region}
import com.gemstone.gemfire.internal.cache.delta.Delta
import com.gemstone.gemfire.internal.cache.versions.{VersionSource, VersionTag}
import com.gemstone.gemfire.internal.cache.{DiskEntry, EntryEventImpl, GemFireCacheImpl}
import com.gemstone.gemfire.internal.shared.FetchRequest
import com.pivotal.gemfirexd.internal.engine.GfxdSerializable
import com.pivotal.gemfirexd.internal.engine.store.GemFireContainer

import org.apache.spark.sql.catalyst.expressions.{Add, AttributeReference, BoundReference, GenericInternalRow, UnsafeProjection}
import org.apache.spark.sql.catalyst.util.TypeUtils
import org.apache.spark.sql.collection.Utils
import org.apache.spark.sql.execution.columnar.encoding.{ColumnDeltaEncoder, ColumnEncoding, ColumnStatsSchema}
import org.apache.spark.sql.types.{IntegerType, LongType, StructField, StructType}

/**
 * Encapsulates a delta for update to be applied to column table and also
 * is stored in the region. The key for a delta is a negative columnIndex
 * evaluated as (`ColumnFormatEntry.DELTA_STATROW_COL_INDEX - 1 + MAX_DEPTH * -columnIndex`)
 * where `columnIndex` is the 0-based index of the underlying table column.
 *
 * Note that this delta is for carrying the delta update and applying on existing delta,
 * if any, while the actual value that is stored in the region is a [[ColumnFormatValue]].
 * This is to ensure clean working of the delta mechanism where store-layer
 * code checks the type of object for Delta and makes assumptions about it
 * (like it being a temporary value that should not go into region etc).
 *
 * For a description of column delta format see the class comments in
 * [[org.apache.spark.sql.execution.columnar.encoding.ColumnDeltaEncoder]].
 */
final class ColumnDelta extends ColumnFormatValue with Delta {

  def this(buffer: ByteBuffer, codecId: Int, isCompressed: Boolean,
      changeOwnerToStorage: Boolean = true) = {
    this()
    setBuffer(buffer, codecId, isCompressed, changeOwnerToStorage)
  }

  override protected def copy(buffer: ByteBuffer, isCompressed: Boolean,
      changeOwnerToStorage: Boolean): ColumnDelta = synchronized {
    new ColumnDelta(buffer, compressionCodecId, isCompressed, changeOwnerToStorage)
  }

  override def apply(putEvent: EntryEvent[_, _]): AnyRef = {
    val event = putEvent.asInstanceOf[EntryEventImpl]
    apply(event.getRegion, event.getKey, event.getOldValueAsOffHeapDeserializedOrRaw,
      event.getTransactionId == null)
  }

  override def apply(region: Region[_, _], key: AnyRef, oldValue: AnyRef,
      prepareForOffHeap: Boolean): AnyRef = synchronized {
    if (oldValue eq null) {
      // first delta, so put as is
      val result = new ColumnFormatValue(columnBuffer, compressionCodecId, isCompressed)
      // buffer has been transferred and should be removed from delta
      // which would no longer be usable after this point
      columnBuffer = DiskEntry.Helper.NULL_BUFFER
      decompressionState = -1
      result
    } else {
      // merge with existing delta
      val oldColValue = oldValue.asInstanceOf[ColumnFormatValue].getValueRetain(
        FetchRequest.DECOMPRESS)
      val existingBuffer = oldColValue.getBuffer
      val newValue = getValueRetain(FetchRequest.DECOMPRESS)
      val newBuffer = newValue.getBuffer
      try {
        val schema = region.getUserAttribute.asInstanceOf[GemFireContainer]
            .fetchHiveMetaData(false) match {
          case null => throw new IllegalStateException(
            s"Table for region ${region.getFullPath} not found in hive metadata")
          case m => m.schema.asInstanceOf[StructType]
        }
        val columnIndex = key.asInstanceOf[ColumnFormatKey].columnIndex
        // TODO: SW: if old value itself is returned, then avoid any put at GemFire layer
        // (perhaps throw some exception that can be caught and ignored in virtualPut)
        if (columnIndex == ColumnFormatEntry.DELTA_STATROW_COL_INDEX) {
          // ignore if either of the buffers is empty (old placeholder of 4 bytes
          // while UnsafeRow based data can never be less than 8 bytes)
          if (existingBuffer.limit() <= 4 || newBuffer.limit() <= 4) {
            oldColValue
          } else {
            val merged = mergeStats(existingBuffer, newBuffer, schema)
            if (merged ne null) {
              new ColumnFormatValue(merged, oldColValue.compressionCodecId, isCompressed = false)
            } else oldColValue
          }
        } else {
          val tableColumnIndex = ColumnDelta.tableColumnIndex(columnIndex) - 1
          val encoder = new ColumnDeltaEncoder(ColumnDelta.deltaHierarchyDepth(columnIndex))
          new ColumnFormatValue(encoder.merge(newBuffer, existingBuffer,
            columnIndex < ColumnFormatEntry.DELETE_MASK_COL_INDEX, schema(tableColumnIndex)),
            oldColValue.compressionCodecId, isCompressed = false)
        }
      } finally {
        oldColValue.release()
        newValue.release()
        // release own buffer too and delta should be unusable now
        release()
      }
    }
  }

  private def mergeStats(oldBuffer: ByteBuffer, newBuffer: ByteBuffer,
      schema: StructType): ByteBuffer = {
    val numColumnsInStats = ColumnStatsSchema.numStatsColumns(schema.length)
    val oldStatsRow = Utils.toUnsafeRow(oldBuffer, numColumnsInStats)
    val newStatsRow = Utils.toUnsafeRow(newBuffer, numColumnsInStats)
    val oldCount = oldStatsRow.getInt(ColumnStatsSchema.COUNT_INDEX_IN_SCHEMA)
    val newCount = newStatsRow.getInt(ColumnStatsSchema.COUNT_INDEX_IN_SCHEMA)

    val values = new Array[Any](numColumnsInStats)
    val statsSchema = new Array[StructField](numColumnsInStats)
    val nullCountField = StructField("nullCount", IntegerType)
    values(ColumnStatsSchema.COUNT_INDEX_IN_SCHEMA) = oldCount + newCount
    statsSchema(ColumnStatsSchema.COUNT_INDEX_IN_SCHEMA) =
        StructField("count", IntegerType, nullable = false)
    var hasChange = oldCount != newCount
    // non-generated code for evaluation since this is only for one row
    // (besides binding to two separate rows will need custom code)
    for (i <- schema.indices) {
      val statsIndex = i * ColumnStatsSchema.NUM_STATS_PER_COLUMN + 1
      val dataType = schema(i).dataType
      val lowerExpr = BoundReference(statsIndex, dataType, nullable = true)
      val upperExpr = BoundReference(statsIndex + 1, dataType, nullable = true)
      val nullCountExpr = BoundReference(statsIndex + 2, IntegerType, nullable = true)
      val ordering = TypeUtils.getInterpretedOrdering(dataType)

      val oldLower = lowerExpr.eval(oldStatsRow)
      val newLower = lowerExpr.eval(newStatsRow)
      val oldUpper = upperExpr.eval(oldStatsRow)
      val newUpper = upperExpr.eval(newStatsRow)
      val oldNullCount = nullCountExpr.eval(oldStatsRow)
      val newNullCount = nullCountExpr.eval(newStatsRow)

      // Unlike normal < or > semantics, comparison against null on either
      // side should return the non-null value or null if both are null.
      // This is like Spark's Greatest/Least semantics. Likewise nullCount
      // should return null only if both are null else skip the null one, if any,
      // like the "sum" aggregate semantics (and unlike the SQL add semantics that
      // returns null if either of the sides is null). The "AddStats" extension
      // to Add operator is to encapsulate that behaviour.
      val lower =
        if (newLower == null) oldLower
        else if (oldLower == null) {
          if (!hasChange && newLower != null) hasChange = true
          newLower
        }
        else if (ordering.lt(newLower, oldLower)) {
          if (!hasChange) hasChange = true
          newLower
        }
        else oldLower
      val upper =
        if (newUpper == null) oldUpper
        else if (oldUpper == null) {
          if (!hasChange && newUpper != null) hasChange = true
          newUpper
        }
        else if (ordering.lt(oldUpper, newUpper)) {
          if (!hasChange) hasChange = true
          newUpper
        }
        else oldUpper
      val nullCount = new AddStats(nullCountExpr).eval(newNullCount, oldNullCount)
      if (!hasChange && nullCount != oldNullCount) hasChange = true

      values(statsIndex) = lower
      // shared name in StructField for all columns is fine because UnsafeProjection
      // code generation uses only the dataType and doesn't care for the name here
      statsSchema(statsIndex) = StructField("lowerBound", dataType, nullable = true)
      values(statsIndex + 1) = upper
      statsSchema(statsIndex + 1) = StructField("upperBound", dataType, nullable = true)
      values(statsIndex + 2) = nullCount
      statsSchema(statsIndex + 2) = nullCountField
    }
    if (!hasChange) return null // indicates caller to return old column value
<<<<<<< HEAD
    // TODO VB: Temporary Fix from Sumedh for issue I was getting for doing
    // insert and update on dataset with multiple buckets.
    // He told they should not share instance of projection but class
    // He will be fixing issue on master
    // CodeGeneration.compileProjection("STATS_MERGE_PROJECT", statsSchema)
=======
    // generate InternalRow to UnsafeRow projection
>>>>>>> 2faf02b4
    val projection = UnsafeProjection.create(statsSchema.map(_.dataType))
    val statsRow = projection.apply(new GenericInternalRow(values))
    Utils.createStatsBuffer(statsRow.getBytes, GemFireCacheImpl.getCurrentBufferAllocator)
  }

  /** first delta update for a column will be put as is into the region */
  override def allowCreate(): Boolean = true

  override def merge(region: Region[_, _], toMerge: Delta): Delta =
    throw new UnsupportedOperationException("Unexpected call to ColumnDelta.merge")

  override def cloneDelta(): Delta =
    throw new UnsupportedOperationException("Unexpected call to ColumnDelta.cloneDelta")

  override def setVersionTag(versionTag: VersionTag[_ <: VersionSource[_]]): Unit =
    throw new UnsupportedOperationException("Unexpected call to ColumnDelta.setVersionTag")

  override def getVersionTag: VersionTag[_ <: VersionSource[_]] =
    throw new UnsupportedOperationException("Unexpected call to ColumnDelta.getVersionTag")

  override def getGfxdID: Byte = GfxdSerializable.COLUMN_FORMAT_DELTA

  override protected def className: String = "ColumnDelta"
}

object ColumnDelta {

  /**
   * The initial size of delta column (the smallest delta in the hierarchy).
   */
  val INIT_SIZE = 100

  /**
   * The maximum depth of the hierarchy of deltas for column starting with
   * smallest delta, which is merged with larger delta, then larger, ...
   * till the full column value.
   */
  val MAX_DEPTH = 3

  /**
   * This is the currently used maximum depth which must be <= [[MAX_DEPTH]].
   * It should only be used by transient execution-time structures and never in storage.
   */
  val USED_MAX_DEPTH = 2

  val mutableKeyNamePrefix = "SNAPPYDATA_INTERNAL_COLUMN_"
  /**
   * These are the virtual columns that are injected in the select plan for
   * update/delete so that those operations can actually apply the changes.
   */
  val mutableKeyNames: Seq[String] = Seq(
    mutableKeyNamePrefix + "ROW_ORDINAL",
    mutableKeyNamePrefix + "BATCH_ID",
    mutableKeyNamePrefix + "BUCKET_ORDINAL",
    mutableKeyNamePrefix + "BATCH_NUMROWS"
  )
  val mutableKeyFields: Seq[StructField] = Seq(
    StructField(mutableKeyNames.head, LongType, nullable = false),
    StructField(mutableKeyNames(1), LongType, nullable = false),
    StructField(mutableKeyNames(2), IntegerType, nullable = false),
    StructField(mutableKeyNames(3), IntegerType, nullable = false)
  )

  def mutableKeyAttributes: Seq[AttributeReference] = StructType(mutableKeyFields).toAttributes

  def deltaHierarchyDepth(deltaColumnIndex: Int): Int = if (deltaColumnIndex < 0) {
    (-deltaColumnIndex + ColumnFormatEntry.DELETE_MASK_COL_INDEX - 1) % MAX_DEPTH
  } else -1

  /**
   * Returns 1 based table column index for given delta or table column index
   * (table column index stored in region key is 1 based).
   */
  def tableColumnIndex(deltaColumnIndex: Int): Int = if (deltaColumnIndex < 0) {
    (-deltaColumnIndex + ColumnFormatEntry.DELETE_MASK_COL_INDEX + MAX_DEPTH - 1) / MAX_DEPTH
  } else deltaColumnIndex

  /**
   * Returns the delta column index as store in region key given the 0 based
   * table column index (table column index stored in region key is 1 based).
   */
  def deltaColumnIndex(tableColumnIndex: Int, hierarchyDepth: Int): Int =
    -tableColumnIndex * MAX_DEPTH + ColumnFormatEntry.DELETE_MASK_COL_INDEX - 1 - hierarchyDepth

  /**
   * Check if all the rows in a batch have been deleted.
   */
  private[columnar] def checkBatchDeleted(deleteBuffer: ByteBuffer): Boolean = {
    val allocator = ColumnEncoding.getAllocator(deleteBuffer)
    val bufferBytes = allocator.baseObject(deleteBuffer)
    val bufferCursor = allocator.baseOffset(deleteBuffer) + 4
    val numBaseRows = ColumnEncoding.readInt(bufferBytes, bufferCursor)
    val numDeletes = ColumnEncoding.readInt(bufferBytes, bufferCursor + 4)
    numDeletes >= numBaseRows
  }

  /**
   * Delete entire batch from column store for the batchId and partitionId
   * matching those of given key.
   */
  private[columnar] def deleteBatch(key: ColumnFormatKey, columnRegion: Region[_, _],
      columnTableName: String): Unit = {

    // delete all the rows with matching batchId
    def destroyKey(key: ColumnFormatKey): Unit = {
      try {
        columnRegion.destroy(key)
      } catch {
        case _: EntryNotFoundException => // ignore
      }
    }

    val numColumns = key.getNumColumnsInTable(columnTableName)
    // delete the stats rows first
    destroyKey(key.withColumnIndex(ColumnFormatEntry.STATROW_COL_INDEX))
    destroyKey(key.withColumnIndex(ColumnFormatEntry.DELTA_STATROW_COL_INDEX))
    // column values and deltas next
    for (columnIndex <- 1 to numColumns) {
      destroyKey(key.withColumnIndex(columnIndex))
      for (depth <- 0 until MAX_DEPTH) {
        destroyKey(key.withColumnIndex(deltaColumnIndex(
          columnIndex - 1 /* zero based */ , depth)))
      }
    }
    // lastly the delete delta row itself
    destroyKey(key.withColumnIndex(ColumnFormatEntry.DELETE_MASK_COL_INDEX))
  }
}

/**
 * Unlike the "Add" operator that follows SQL semantics of returning null
 * if either of the expressions is, this will return the non-null value
 * if either is null or add if both are non-null (like the "sum" aggregate).
 */
final class AddStats(attr: BoundReference) extends Add(attr, attr) {
  def eval(leftVal: Any, rightVal: Any): Any = {
    if (leftVal == null) rightVal
    else if (rightVal == null) leftVal
    else nullSafeEval(leftVal, rightVal)
  }
}<|MERGE_RESOLUTION|>--- conflicted
+++ resolved
@@ -195,15 +195,7 @@
       statsSchema(statsIndex + 2) = nullCountField
     }
     if (!hasChange) return null // indicates caller to return old column value
-<<<<<<< HEAD
-    // TODO VB: Temporary Fix from Sumedh for issue I was getting for doing
-    // insert and update on dataset with multiple buckets.
-    // He told they should not share instance of projection but class
-    // He will be fixing issue on master
-    // CodeGeneration.compileProjection("STATS_MERGE_PROJECT", statsSchema)
-=======
     // generate InternalRow to UnsafeRow projection
->>>>>>> 2faf02b4
     val projection = UnsafeProjection.create(statsSchema.map(_.dataType))
     val statsRow = projection.apply(new GenericInternalRow(values))
     Utils.createStatsBuffer(statsRow.getBytes, GemFireCacheImpl.getCurrentBufferAllocator)
