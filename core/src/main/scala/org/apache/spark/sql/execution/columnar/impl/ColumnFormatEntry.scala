/*
 * Copyright (c) 2017 SnappyData, Inc. All rights reserved.
 *
 * Licensed under the Apache License, Version 2.0 (the "License"); you
 * may not use this file except in compliance with the License. You
 * may obtain a copy of the License at
 *
 * http://www.apache.org/licenses/LICENSE-2.0
 *
 * Unless required by applicable law or agreed to in writing, software
 * distributed under the License is distributed on an "AS IS" BASIS,
 * WITHOUT WARRANTIES OR CONDITIONS OF ANY KIND, either express or
 * implied. See the License for the specific language governing
 * permissions and limitations under the License. See accompanying
 * LICENSE file.
 */

package org.apache.spark.sql.execution.columnar.impl

import java.io.{DataInput, DataOutput}
import java.nio.{ByteBuffer, ByteOrder}
import java.util.concurrent.locks.LockSupport

<<<<<<< HEAD
import scala.collection.JavaConverters._

=======
>>>>>>> 1d547b70
import com.gemstone.gemfire.cache.{DiskAccessException, EntryDestroyedException, EntryOperation, Region, RegionDestroyedException}
import com.gemstone.gemfire.internal.cache._
import com.gemstone.gemfire.internal.cache.lru.Sizeable
import com.gemstone.gemfire.internal.cache.partitioned.PREntriesIterator
import com.gemstone.gemfire.internal.cache.persistence.DiskRegionView
import com.gemstone.gemfire.internal.cache.store.SerializedDiskBuffer
import com.gemstone.gemfire.internal.shared.unsafe.DirectBufferAllocator
import com.gemstone.gemfire.internal.shared.{ClientResolverUtils, ClientSharedUtils, HeapBufferAllocator, InputStreamChannel, OutputStreamChannel, Version}
import com.gemstone.gemfire.internal.size.ReflectionSingleObjectSizer.REFERENCE_SIZE
import com.gemstone.gemfire.internal.{ByteBufferDataInput, DSCODE, DataSerializableFixedID, HeapDataOutputStream}
import com.pivotal.gemfirexd.internal.engine.store.{GemFireContainer, RegionKey}
import com.pivotal.gemfirexd.internal.engine.{GfxdDataSerializable, GfxdSerializable, Misc}
import com.pivotal.gemfirexd.internal.iapi.types.{DataValueDescriptor, SQLInteger, SQLLongint}
import com.pivotal.gemfirexd.internal.impl.sql.compile.TableName
import com.pivotal.gemfirexd.internal.snappy.ColumnBatchKey
import org.slf4j.Logger

import org.apache.spark.Logging
import org.apache.spark.memory.MemoryManagerCallback
import org.apache.spark.sql.collection.Utils
import org.apache.spark.sql.execution.columnar.encoding.{ColumnDeleteDelta, ColumnStatsSchema}
import org.apache.spark.sql.execution.columnar.impl.ColumnFormatEntry.alignedSize
import org.apache.spark.unsafe.hash.Murmur3_x86_32

/**
 * Utility methods for column format storage keys and values.
 */
object ColumnFormatEntry extends Logging {

  private[columnar] def logger: Logger = log

  def registerTypes(): Unit = {
    // register the column key and value types
    GfxdDataSerializable.registerSqlSerializable(classOf[ColumnFormatKey])
    GfxdDataSerializable.registerSqlSerializable(classOf[ColumnFormatValue])
    GfxdDataSerializable.registerSqlSerializable(classOf[ColumnDelta])
    GfxdDataSerializable.registerSqlSerializable(classOf[ColumnDeleteDelta])
  }

  private[columnar] def alignedSize(size: Int) = ((size + 7) >>> 3) << 3

  val STATROW_COL_INDEX: Int = -1

  val DELTA_STATROW_COL_INDEX: Int = -2

  val DELETE_MASK_COL_INDEX: Int = -3
}

/**
 * Key object in the column store.
 */
final class ColumnFormatKey(private[columnar] var uuid: Long,
    private[columnar] var partitionId: Int,
    private[columnar] var columnIndex: Int)
<<<<<<< HEAD
    extends GfxdDataSerializable with ColumnBatchKey with RegionKey with Serializable {
=======
    extends GfxdDataSerializable with ColumnBatchKey with RegionKey
        with Serializable with Logging {
>>>>>>> 1d547b70

  // to be used only by deserialization
  def this() = this(-1L, -1, -1)

  override def getNumColumnsInTable(columnTableName: String): Int = {
    val bufferTable = ColumnFormatRelation.getTableName(columnTableName)
    val bufferRegion = Misc.getRegionForTable(bufferTable, true)
    bufferRegion.getUserAttribute.asInstanceOf[GemFireContainer].getNumColumns - 1
  }

  override def getColumnBatchRowCount(itr: PREntriesIterator[_],
      re: AbstractRegionEntry, numColumnsInTable: Int): Int = {
    val numColumns = numColumnsInTable * ColumnStatsSchema.NUM_STATS_PER_COLUMN + 1
    val currentBucketRegion = itr.getHostedBucketRegion
    if (columnIndex == ColumnFormatEntry.STATROW_COL_INDEX &&
        !re.isDestroyedOrRemoved) {
      val value = re.getValue(currentBucketRegion)
          .asInstanceOf[ColumnFormatValue]
      if (value ne null) {
        val buffer = value.getBufferRetain
        try {
          if (buffer.remaining() > 0) {
            val unsafeRow = Utils.toUnsafeRow(buffer, numColumns)
            unsafeRow.getInt(ColumnStatsSchema.COUNT_INDEX_IN_SCHEMA)
          } else 0
        } finally {
          value.release()
        }
      } else 0
    } else 0
  }

  def getColumnIndex: Int = columnIndex

  override def hashCode(): Int = Murmur3_x86_32.hashInt(
    ClientResolverUtils.addLongToHashOpt(uuid, columnIndex), partitionId)

  override def equals(obj: Any): Boolean = obj match {
    case k: ColumnFormatKey => uuid == k.uuid &&
        partitionId == k.partitionId && columnIndex == k.columnIndex
    case _ => false
  }

  override def getGfxdID: Byte = GfxdSerializable.COLUMN_FORMAT_KEY

  override def toData(out: DataOutput): Unit = {
    out.writeLong(uuid)
    out.writeInt(partitionId)
    out.writeInt(columnIndex)
  }

  override def fromData(in: DataInput): Unit = {
    uuid = in.readLong()
    partitionId = in.readInt()
    columnIndex = in.readInt()
  }

  override def getSizeInBytes: Int = {
    alignedSize(Sizeable.PER_OBJECT_OVERHEAD +
        8 /* uuid */ + 4 /* columnIndex */ + 4 /* partitionId */)
  }

  override def nCols(): Int = 3

  override def getKeyColumn(index: Int): DataValueDescriptor = index match {
    case 0 => new SQLLongint(uuid)
    case 1 => new SQLInteger(partitionId)
    case 2 => new SQLInteger(columnIndex)
  }

  override def getKeyColumns(keys: Array[DataValueDescriptor]): Unit = {
    keys(0) = new SQLLongint(uuid)
    keys(1) = new SQLInteger(partitionId)
    keys(2) = new SQLInteger(columnIndex)
  }

  override def getKeyColumns(keys: Array[AnyRef]): Unit = {
    keys(0) = Long.box(uuid)
    keys(1) = Int.box(partitionId)
    keys(2) = Int.box(columnIndex)
  }

  override def setRegionContext(region: LocalRegion): Unit = {}

  override def beforeSerializationWithValue(
      valueIsToken: Boolean): KeyWithRegionContext = this

  override def afterDeserializationWithValue(v: AnyRef): Unit = {}

  override def toString: String =
    s"ColumnKey(columnIndex=$columnIndex,partitionId=$partitionId,uuid=$uuid)"
}

/**
 * Partition resolver for the column store.
 */
final class ColumnPartitionResolver(tableName: TableName)
    extends InternalPartitionResolver[ColumnFormatKey, ColumnFormatValue] {

  private val regionPath = tableName.getFullTableNameAsRegionPath

  private lazy val region = Misc.getRegionByPath(regionPath)
      .asInstanceOf[PartitionedRegion]
  private lazy val rootMasterRegion = ColocationHelper.getLeaderRegionName(region)

  override def getName: String = "ColumnPartitionResolver"

  override def getRoutingObject(opDetails: EntryOperation[ColumnFormatKey,
      ColumnFormatValue]): AnyRef = Int.box(opDetails.getKey.partitionId)

  override def getRoutingObject(key: AnyRef, value: AnyRef,
      callbackArg: AnyRef, region: Region[_, _]): AnyRef = {
    Int.box(key.asInstanceOf[ColumnFormatKey].partitionId)
  }

  override def getPartitioningColumnsCount: Int = 1

  override def getMasterTable(rootMaster: Boolean): String = {
    val master = if (rootMaster) rootMasterRegion else region.getColocatedWithRegion
    if (master ne null) master.getFullPath else null
  }

  override def getDDLString: String =
    s"PARTITIONER '${classOf[ColumnPartitionResolver].getName}'"

  override def close(): Unit = {}
}

/**
 * Value object in the column store simply encapsulates binary data as a
 * ByteBuffer. This can be either a direct buffer or a heap buffer depending
 * on the system off-heap configuration. The reason for a separate type is to
 * easily store data off-heap without any major changes to engine otherwise as
 * well as efficiently serialize/deserialize them directly to Oplog/socket.
 *
 * This class extends [[SerializedDiskBuffer]] to avoid a copy when
 * reading/writing from Oplog. Consequently it writes the serialization header
 * itself (typeID + classID + size) into stream as would be written by
 * DataSerializer.writeObject. This helps it avoid additional byte writes when
 * transferring data to the channels.
 */
class ColumnFormatValue extends SerializedDiskBuffer
    with GfxdSerializable with Sizeable {

  @volatile
  @transient protected var columnBuffer = DiskEntry.Helper.NULL_BUFFER
  @transient protected var diskId: DiskId = _
  @transient protected var diskRegion: DiskRegionView = _

  def this(buffer: ByteBuffer) = {
    this()
    setBuffer(buffer)
  }

  def setBuffer(buffer: ByteBuffer,
      changeOwnerToStorage: Boolean = true): Unit = synchronized {
    val columnBuffer = GemFireCacheImpl.getCurrentBufferAllocator
        .transfer(buffer, DirectBufferAllocator.DIRECT_STORE_OBJECT_OWNER)
    if (changeOwnerToStorage && columnBuffer.isDirect) {
      MemoryManagerCallback.memoryManager.changeOffHeapOwnerToStorage(
        columnBuffer, allowNonAllocator = true)
    }
    this.columnBuffer = columnBuffer
    // reference count is required to be 1 at this point
    val refCount = this.refCount
    assert(refCount == 1, s"Unexpected refCount=$refCount")
  }

  final def isDirect: Boolean = columnBuffer.isDirect

  override final def copyToHeap(owner: String): Unit = {
    if (isDirect) {
      columnBuffer = HeapBufferAllocator.instance().transfer(columnBuffer, owner)
    }
  }

  @inline protected def duplicateBuffer(buffer: ByteBuffer): ByteBuffer = {
    // slice buffer for non-zero position so callers don't have to deal with it
    if (buffer.position() == 0) buffer.duplicate() else buffer.slice()
  }

  /**
   * Callers of this method should have a corresponding release method
   * for eager release to work else off-heap object may keep around
   * occupying system RAM until the next GC cycle. Callers may decide
   * whether to keep the [[release]] method in a finally block to ensure
   * its invocation, or do it only in normal paths because JVM reference
   * collector will eventually clean it in any case.
   *
   * Calls to this specific class are guaranteed to always return buffers
   * which have position as zero so callers can make simplifying assumptions
   * about the same.
   */
  override final def getBufferRetain: ByteBuffer = {
    if (retain()) {
      duplicateBuffer(columnBuffer)
    } else synchronized {
      // check if already read from disk by another thread and still valid
      val buffer = this.columnBuffer
      if ((buffer ne DiskEntry.Helper.NULL_BUFFER) && retain()) {
        return duplicateBuffer(buffer)
      }

      // try to read using DiskId
      val diskId = this.diskId
      if (diskId ne null) {
        try {
          DiskEntry.Helper.getValueOnDisk(diskId, diskRegion) match {
            case v: ColumnFormatValue =>
              // transfer the buffer from the temporary ColumnFormatValue
              columnBuffer = v.columnBuffer
              // restart reference count from 1
              while (true) {
                val refCount = SerializedDiskBuffer.refCountUpdate.get(this)
                val updatedRefCount = if (refCount <= 0) 1 else refCount + 1
                if (SerializedDiskBuffer.refCountUpdate.compareAndSet(
                  this, refCount, updatedRefCount)) {
                  return duplicateBuffer(columnBuffer)
                }
              }
            case null | _: Token => // return empty buffer
            case o => throw new IllegalStateException(
              s"unexpected value in column store $o")
          }
        } catch {
          case _: EntryDestroyedException | _: DiskAccessException |
               _: RegionDestroyedException =>
            // These exception types mean that value has disappeared from disk
            // due to compaction or bucket has moved so return empty value.
            // RegionDestroyedException is also ignored since background
            // processors like gateway event processors will not expect it.
        }
      }
      DiskEntry.Helper.NULL_BUFFER.duplicate()
    }
  }

  override final def needsRelease: Boolean = columnBuffer.isDirect

  override protected def releaseBuffer(): Unit = synchronized {
    // Remove the buffer at this point. Any further reads will need to be
    // done either using DiskId, or will return empty if no DiskId is available
    val buffer = this.columnBuffer
    if (buffer.isDirect) {
      this.columnBuffer = DiskEntry.Helper.NULL_BUFFER
      DirectBufferAllocator.instance().release(buffer)
    }
  }

  override final def setDiskId(id: DiskId, dr: DiskRegionView): Unit = synchronized {
    if (id ne null) {
      this.diskId = id
      // set/update diskRegion only if incoming value has been provided
      if (dr ne null) {
        this.diskRegion = dr
      }
    } else {
      this.diskId = null
      this.diskRegion = null
    }
  }

  override final def write(channel: OutputStreamChannel): Unit = {
    // write the pre-serialized buffer as is
    val buffer = getBufferRetain
    try {
      // first write the serialization header
      // write the typeId + classId and size
      channel.write(DSCODE.DS_FIXED_ID_BYTE)
      channel.write(DataSerializableFixedID.GFXD_TYPE)
      channel.write(getGfxdID)
      channel.write(0.toByte) // padding
      channel.writeInt(buffer.limit())

      // no need to change position back since this is a duplicate ByteBuffer
      write(channel, buffer)
    } finally {
      release()
    }
  }

  override final def writeSerializationHeader(src: ByteBuffer,
      writeBuf: ByteBuffer): Boolean = {
    if (writeBuf.remaining() >= 8) {
      writeBuf.put(DSCODE.DS_FIXED_ID_BYTE)
      writeBuf.put(DataSerializableFixedID.GFXD_TYPE)
      writeBuf.put(getGfxdID)
      writeBuf.put(0.toByte) // padding
      if (writeBuf.order() eq ByteOrder.BIG_ENDIAN) {
        writeBuf.putInt(src.remaining())
      } else {
        writeBuf.putInt(Integer.reverseBytes(src.remaining()))
      }
      true
    } else false
  }

  override final def channelSize(): Int = 8 /* header */ + columnBuffer.remaining()

  override final def size(): Int = columnBuffer.remaining()

  override final def getDSFID: Int = DataSerializableFixedID.GFXD_TYPE

  override def getGfxdID: Byte = GfxdSerializable.COLUMN_FORMAT_VALUE

  override def getSerializationVersions: Array[Version] = null

  override def toData(out: DataOutput): Unit = {
    val buffer = getBufferRetain
    try {
      val numBytes = buffer.limit()
      out.writeByte(0) // padding for 8-byte alignment
      out.writeInt(numBytes)
      if (numBytes > 0) {
        out match {
          case channel: OutputStreamChannel =>
            write(channel, buffer)

          case hdos: HeapDataOutputStream =>
            hdos.write(buffer)

          case _ =>
            val allocator = GemFireCacheImpl.getCurrentBufferAllocator
            out.write(allocator.toBytes(buffer))
        }
      }
    } finally {
      release()
    }
  }

  override def fromData(in: DataInput): Unit = {
    // skip padding
    in.readByte()
    val numBytes = in.readInt()
    if (numBytes > 0) {
      val allocator = GemFireCacheImpl.getCurrentBufferAllocator
      in match {
        case din: ByteBufferDataInput =>
          // just transfer the internal buffer; higher layer (e.g. BytesAndBits)
          // will take care not to release this buffer (if direct);
          // buffer is already positioned at start of data
          val buffer = allocator.transfer(din.getInternalBuffer,
            DirectBufferAllocator.DIRECT_STORE_OBJECT_OWNER)
          if (buffer.isDirect) {
            MemoryManagerCallback.memoryManager.changeOffHeapOwnerToStorage(
              buffer, allowNonAllocator = true)
          }
          columnBuffer = buffer

        case channel: InputStreamChannel =>
          // order is BIG_ENDIAN by default
          val buffer = allocator.allocateForStorage(numBytes)
          do {
            if (channel.read(buffer) == 0) {
              // wait for a bit before retrying
              LockSupport.parkNanos(ClientSharedUtils.PARK_NANOS_FOR_READ_WRITE)
            }
          } while (buffer.hasRemaining)
          // move to the start of data
          buffer.rewind()
          columnBuffer = buffer

        case _ =>
          // order is BIG_ENDIAN by default
          val bytes = new Array[Byte](numBytes)
          in.readFully(bytes, 0, numBytes)
          val buffer = allocator.fromBytesToStorage(bytes, 0, numBytes)
          // owner is already marked for storage
          setBuffer(buffer, changeOwnerToStorage = false)
      }
    } else {
      columnBuffer = DiskEntry.Helper.NULL_BUFFER
    }
  }

  override def getSizeInBytes: Int = {
    // Cannot use ReflectionObjectSizer to get estimate especially for direct
    // buffer which has a reference queue all of which gets counted incorrectly.
    // Returns instantaneous size by design and not synchronized
    // (or retain/release) with capacity being valid even after releaseBuffer.
    val buffer = columnBuffer
    if (buffer.isDirect) {
      val freeMemorySize = Sizeable.PER_OBJECT_OVERHEAD + 8
      /* address */
      val cleanerSize = Sizeable.PER_OBJECT_OVERHEAD +
          REFERENCE_SIZE * 7
      /* next, prev, thunk in Cleaner, 4 in Reference */
      val bbSize = Sizeable.PER_OBJECT_OVERHEAD +
          REFERENCE_SIZE * 4 /* hb, att, cleaner, fd */ +
          5 * 4 /* 5 ints */ + 3 /* 3 bools */ + 8
      /* address */
      val size = Sizeable.PER_OBJECT_OVERHEAD +
          REFERENCE_SIZE * 3 /* BB, DiskId, DiskRegion */
      alignedSize(size) + alignedSize(bbSize) +
          alignedSize(cleanerSize) + alignedSize(freeMemorySize)
    } else {
      val hbSize = Sizeable.PER_OBJECT_OVERHEAD + 4 /* length */ +
          buffer.capacity()
      val bbSize = Sizeable.PER_OBJECT_OVERHEAD + REFERENCE_SIZE /* hb */ +
          5 * 4 /* 5 ints */ + 3 /* 3 bools */ + 8
      /* unused address */
      val size = Sizeable.PER_OBJECT_OVERHEAD +
          REFERENCE_SIZE * 3 /* BB, DiskId, DiskRegion */
      alignedSize(size) + alignedSize(bbSize) + alignedSize(hbSize)
    }
  }

  override def getOffHeapSizeInBytes: Int = {
    // Returns instantaneous size by design and not synchronized
    // (or retain/release) with capacity being valid even after releaseBuffer.
    val buffer = columnBuffer
    if (buffer.isDirect) {
      buffer.capacity() + DirectBufferAllocator.DIRECT_OBJECT_OVERHEAD
    } else 0
  }

  override def toString: String = {
    val buffer = columnBuffer.duplicate()
    s"ColumnValue[size=${buffer.remaining()} $buffer " +
        s"diskId=$diskId diskRegion=$diskRegion]"
  }
}<|MERGE_RESOLUTION|>--- conflicted
+++ resolved
@@ -21,11 +21,6 @@
 import java.nio.{ByteBuffer, ByteOrder}
 import java.util.concurrent.locks.LockSupport
 
-<<<<<<< HEAD
-import scala.collection.JavaConverters._
-
-=======
->>>>>>> 1d547b70
 import com.gemstone.gemfire.cache.{DiskAccessException, EntryDestroyedException, EntryOperation, Region, RegionDestroyedException}
 import com.gemstone.gemfire.internal.cache._
 import com.gemstone.gemfire.internal.cache.lru.Sizeable
@@ -80,12 +75,8 @@
 final class ColumnFormatKey(private[columnar] var uuid: Long,
     private[columnar] var partitionId: Int,
     private[columnar] var columnIndex: Int)
-<<<<<<< HEAD
-    extends GfxdDataSerializable with ColumnBatchKey with RegionKey with Serializable {
-=======
     extends GfxdDataSerializable with ColumnBatchKey with RegionKey
         with Serializable with Logging {
->>>>>>> 1d547b70
 
   // to be used only by deserialization
   def this() = this(-1L, -1, -1)
