/*
 * Copyright (c) 2018 SnappyData, Inc. All rights reserved.
 *
 * Licensed under the Apache License, Version 2.0 (the "License"); you
 * may not use this file except in compliance with the License. You
 * may obtain a copy of the License at
 *
 * http://www.apache.org/licenses/LICENSE-2.0
 *
 * Unless required by applicable law or agreed to in writing, software
 * distributed under the License is distributed on an "AS IS" BASIS,
 * WITHOUT WARRANTIES OR CONDITIONS OF ANY KIND, either express or
 * implied. See the License for the specific language governing
 * permissions and limitations under the License. See accompanying
 * LICENSE file.
 */

package org.apache.spark.sql.execution

import java.io.File
import java.lang
import java.nio.file.{Files, Paths}
import java.sql.SQLException
import java.util.Map.Entry
import java.util.function.Consumer

import scala.collection.mutable.ArrayBuffer

import com.gemstone.gemfire.SystemFailure
import com.pivotal.gemfirexd.internal.engine.Misc
import com.pivotal.gemfirexd.internal.engine.store.GemFireStore
import com.pivotal.gemfirexd.internal.iapi.reference.{Property => GemXDProperty}
import com.pivotal.gemfirexd.internal.impl.jdbc.Util
import com.pivotal.gemfirexd.internal.shared.common.reference.SQLState
<<<<<<< HEAD
import io.snappydata.Property

import org.apache.spark.deploy.SparkSubmitUtils
=======
import io.snappydata.{Constant, Property, SnappyTableStatsProviderService}

import org.apache.spark.SparkEnv
import org.apache.spark.memory.MemoryMode
>>>>>>> 6dc0a7d1
import org.apache.spark.sql._
import org.apache.spark.sql.catalyst.TableIdentifier
import org.apache.spark.sql.catalyst.catalog.CatalogTableType
import org.apache.spark.sql.catalyst.catalog.CatalogTypes.TablePartitionSpec
import org.apache.spark.sql.catalyst.expressions.{Attribute, AttributeReference, SortDirection}
import org.apache.spark.sql.catalyst.plans.QueryPlan
import org.apache.spark.sql.catalyst.plans.logical.LogicalPlan
import org.apache.spark.sql.collection.{ToolsCallbackInit, Utils}
import org.apache.spark.sql.execution.columnar.InMemoryTableScanExec
import org.apache.spark.sql.execution.command.{DescribeTableCommand, DropTableCommand, RunnableCommand, ShowTablesCommand}
import org.apache.spark.sql.execution.datasources.LogicalRelation
import org.apache.spark.sql.internal.BypassRowLevelSecurity
<<<<<<< HEAD
import org.apache.spark.sql.sources.DestroyRelation
import org.apache.spark.sql.types.{BooleanType, NullType, StringType, StructField, StructType}
=======
import org.apache.spark.sql.sources.JdbcExtendedUtils
import org.apache.spark.sql.types.{BooleanType, MetadataBuilder, StringType, StructField, StructType}
import org.apache.spark.storage.StorageLevel
>>>>>>> 6dc0a7d1
import org.apache.spark.streaming.{Duration, SnappyStreamingContext}

case class CreateTableUsingCommand(
    tableIdent: TableIdentifier,
    baseTable: Option[TableIdentifier],
    userSpecifiedSchema: Option[StructType],
    schemaDDL: Option[String],
    provider: String,
    mode: SaveMode,
    options: Map[String, String],
    query: Option[LogicalPlan],
    isBuiltIn: Boolean) extends RunnableCommand {

  override def run(sparkSession: SparkSession): Seq[Row] = {
    val session = sparkSession.asInstanceOf[SnappySession]
    val allOptions = session.addBaseTableOption(baseTable, options)
    session.createTableInternal(tableIdent, provider, userSpecifiedSchema,
      schemaDDL, mode, allOptions, isBuiltIn, query)
    Nil
  }
}

/**
 * Like Spark's DropTableCommand but checks for non-existent table case upfront to avoid
 * unnecessary warning logs from Spark's DropTableCommand.
 */
case class DropTableOrViewCommand(
    tableIdent: TableIdentifier,
    ifExists: Boolean,
    isView: Boolean,
    purge: Boolean) extends RunnableCommand {

  override def run(sparkSession: SparkSession): Seq[Row] = {
    val catalog = sparkSession.asInstanceOf[SnappySession].sessionCatalog

    if (!catalog.isTemporaryTable(tableIdent) && !catalog.tableExists(tableIdent)) {
      val resolved = catalog.resolveTableIdentifier(tableIdent)
      if (ifExists) return Nil
      else throw new TableNotFoundException(resolved.database.get, resolved.table)
    }

    DropTableCommand(tableIdent, ifExists, isView, purge).run(sparkSession)
  }
}

case class CreateSchemaCommand(ifNotExists: Boolean, schemaName: String,
    authId: Option[(String, Boolean)]) extends RunnableCommand {

  override def run(sparkSession: SparkSession): Seq[Row] = {
    val session = sparkSession.asInstanceOf[SnappySession]
    val catalog = session.sessionCatalog
    val schema = catalog.formatDatabaseName(schemaName)

    // create schema in catalog first
    catalog.createSchema(schema, ifNotExists)

    // next in store if catalog was successful
    val authClause = authId match {
      case None => ""
      case Some((id, false)) => s""" AUTHORIZATION "$id""""
      case Some((id, true)) => s""" AUTHORIZATION ldapGroup: "$id""""
    }
    val conn = session.defaultPooledConnection(schema)
    try {
      val stmt = conn.createStatement()
      stmt.executeUpdate(s"""CREATE SCHEMA "$schema"$authClause""")
      stmt.close()
    } catch {
      case se: SQLException if ifNotExists && se.getSQLState == "X0Y68" => // ignore
      case err: Error if SystemFailure.isJVMFailureError(err) =>
        SystemFailure.initiateFailure(err)
        // If this ever returns, rethrow the error. We're poisoned
        // now, so don't let this thread continue.
        throw err
      case t: Throwable =>
        // drop from catalog
        catalog.dropDatabase(schema, ignoreIfNotExists = true, cascade = false)
        // Whenever you catch Error or Throwable, you must also
        // check for fatal JVM error (see above).  However, there is
        // _still_ a possibility that you are dealing with a cascading
        // error condition, so you also need to check to see if the JVM
        // is still usable:
        SystemFailure.checkFailure()
        throw t
    } finally {
      conn.close()
    }
    Nil
  }
}

case class DropSchemaCommand(ifExists: Boolean, schemaName: String) extends RunnableCommand {
  override def run(sparkSession: SparkSession): Seq[Row] = {
    val session = sparkSession.asInstanceOf[SnappySession]
    val catalog = session.sessionCatalog
    val schema = catalog.formatDatabaseName(schemaName)
    catalog.validateSchemaName(schema, checkForDefault = true)
    // drop schema in store first
    val checkIfExists = if (ifExists) " IF EXISTS" else ""
    val conn = session.defaultPooledConnection(schema)
    try {
      val stmt = conn.createStatement()
      stmt.executeUpdate(s"""DROP SCHEMA$checkIfExists "$schema" RESTRICT""")
      stmt.close()
    } finally {
      conn.close()

      // drop from catalog in finally block to force cleanup
      catalog.dropDatabase(schema, ifExists, cascade = false)
    }
    Nil
  }
}

case class DropPolicyCommand(ifExists: Boolean,
    policyIdentifer: TableIdentifier) extends RunnableCommand {

  override def run(session: SparkSession): Seq[Row] = {
    val snc = session.asInstanceOf[SnappySession]
    snc.dropPolicy(policyIdentifer, ifExists)
    Nil
  }
}

case class TruncateManagedTableCommand(ifExists: Boolean,
    table: TableIdentifier) extends RunnableCommand {

  override def run(session: SparkSession): Seq[Row] = {
    val catalog = session.asInstanceOf[SnappySession].sessionCatalog
    // skip if "ifExists" is true and table does not exist
    if (!(ifExists && !catalog.tableExists(table))) {
      catalog.resolveRelation(table) match {
        case lr: LogicalRelation if lr.relation.isInstanceOf[DestroyRelation] =>
          lr.relation.asInstanceOf[DestroyRelation].truncate()
        case plan => throw new AnalysisException(
          s"Table '$table' must be a DestroyRelation for truncate. Found plan: $plan")
      }
      session.sharedState.cacheManager.uncacheQuery(session.table(table))
    }
    Nil
  }
}

case class AlterTableAddColumnCommand(tableIdent: TableIdentifier,
    addColumn: StructField) extends RunnableCommand {

  override def run(session: SparkSession): Seq[Row] = {
    val snc = session.asInstanceOf[SnappySession]
    snc.alterTable(tableIdent, isAddColumn = true, addColumn)
    Nil
  }
}

case class AlterTableToggleRowLevelSecurityCommand(tableIdent: TableIdentifier,
    enableRls: Boolean) extends RunnableCommand {

  override def run(session: SparkSession): Seq[Row] = {
    val snc = session.asInstanceOf[SnappySession]
    snc.alterTableToggleRLS(tableIdent, enableRls)
    Nil
  }
}

case class AlterTableDropColumnCommand(
    tableIdent: TableIdentifier, column: String) extends RunnableCommand {

  override def run(session: SparkSession): Seq[Row] = {
    val snc = session.asInstanceOf[SnappySession]
    // drop column doesn't need anything apart from name so fill dummy values
    snc.alterTable(tableIdent, isAddColumn = false, StructField(column, NullType))
    Nil
  }
}

case class CreateIndexCommand(indexName: TableIdentifier,
    baseTable: TableIdentifier,
    indexColumns: Map[String, Option[SortDirection]],
    options: Map[String, String]) extends RunnableCommand {

  override def run(session: SparkSession): Seq[Row] = {
    val snc = session.asInstanceOf[SnappySession]
    snc.createIndex(indexName, baseTable, indexColumns, options)
    Nil
  }
}

case class CreatePolicyCommand(policyIdent: TableIdentifier,
    tableIdent: TableIdentifier,
    policyFor: String, applyTo: Seq[String], expandedPolicyApplyTo: Seq[String],
    currentUser: String, filterStr: String,
    filter: BypassRowLevelSecurity) extends RunnableCommand {

  override def run(session: SparkSession): Seq[Row] = {
    if (!Misc.isSecurityEnabled && !GemFireStore.ALLOW_RLS_WITHOUT_SECURITY) {
      throw Util.generateCsSQLException(SQLState.SECURITY_EXCEPTION_ENCOUNTERED,
        null, new IllegalStateException("CREATE POLICY failed: Security (" +
            com.pivotal.gemfirexd.Attribute.AUTH_PROVIDER + ") not enabled in the system"))
    }
    if (!Misc.getMemStoreBooting.isRLSEnabled) {
      throw Util.generateCsSQLException(SQLState.SECURITY_EXCEPTION_ENCOUNTERED,
        null, new IllegalStateException("CREATE POLICY failed: Row level security (" +
            GemXDProperty.SNAPPY_ENABLE_RLS + ") not enabled in the system"))
    }
    val snc = session.asInstanceOf[SnappySession]
    SparkSession.setActiveSession(snc)
    snc.createPolicy(policyIdent, tableIdent, policyFor, applyTo, expandedPolicyApplyTo,
      currentUser, filterStr, filter)
    Nil
  }
}

case class DropIndexCommand(ifExists: Boolean,
    indexName: TableIdentifier) extends RunnableCommand {

  override def run(session: SparkSession): Seq[Row] = {
    val snc = session.asInstanceOf[SnappySession]
    snc.dropIndex(indexName, ifExists)
    Nil
  }
}

case class SetSchemaCommand(schemaName: String) extends RunnableCommand {

  override def run(sparkSession: SparkSession): Seq[Row] = {
    sparkSession.asInstanceOf[SnappySession].setSchema(schemaName)
    Nil
  }
}

case class SnappyStreamingActionsCommand(action: Int,
    batchInterval: Option[Duration]) extends RunnableCommand {

  override def run(session: SparkSession): Seq[Row] = {

    def creatingFunc(): SnappyStreamingContext = {
      // batchInterval will always be defined when action == 0
      new SnappyStreamingContext(session.sparkContext, batchInterval.get)
    }

    action match {
      case 0 =>
        val ssc = SnappyStreamingContext.getInstance()
        ssc match {
          case Some(_) => // TODO .We should create a named Streaming
          // Context and check if the configurations match
          case None => SnappyStreamingContext.getActiveOrCreate(creatingFunc)
        }
      case 1 =>
        val ssc = SnappyStreamingContext.getInstance()
        ssc match {
          case Some(x) => x.start()
          case None => throw Utils.analysisException(
            "Streaming Context has not been initialized")
        }
      case 2 =>
        val ssc = SnappyStreamingContext.getActive
        ssc match {
          case Some(strCtx) => strCtx.stop(stopSparkContext = false,
            stopGracefully = true)
          case None => // throw Utils.analysisException(
          // "There is no running Streaming Context to be stopped")
        }
    }
    Nil
  }
}

/**
 * Alternative to Spark's CacheTableCommand that shows the plan being cached
 * in the GUI rather than count() plan for InMemoryRelation.
 */
case class SnappyCacheTableCommand(tableIdent: TableIdentifier,
    plan: Option[LogicalPlan], isLazy: Boolean) extends RunnableCommand {

  require(plan.isEmpty || tableIdent.database.isEmpty,
    "Schema name is not allowed in CACHE TABLE AS SELECT")

  override protected def innerChildren: Seq[QueryPlan[_]] = plan match {
    case None => Nil
    case Some(p) => p :: Nil
  }

  override def run(sparkSession: SparkSession): Seq[Row] = {
    val session = sparkSession.asInstanceOf[SnappySession]
    plan match {
      case None => session.catalog.cacheTable(tableIdent.quotedString)
      case Some(lp) =>
        val df = Dataset.ofRows(session, lp)
        val isOffHeap = SnappyContext.getClusterMode(sparkSession.sparkContext) match {
          case _: ThinClientConnectorMode =>
            SparkEnv.get.memoryManager.tungstenMemoryMode == MemoryMode.OFF_HEAP
          case _ =>
            try {
              SnappyTableStatsProviderService.getService.getMembersStatsFromService.
                  values.forall(member => (!member.isDataServer ||
                  (member.getOffHeapMemorySize > 0)))
            }
            catch {
              case _: Throwable => false
            }
        }

        if (isLazy) {
          df.createTempView(tableIdent.quotedString)
          if (isOffHeap) df.persist(StorageLevel.OFF_HEAP) else df.persist()
        } else {
          session.sessionState.enableExecutionCache = true
          // Get the actual QueryExecution used by InMemoryRelation so that
          // "withNewExecutionId" runs on the same and shows proper metrics in GUI.
          val cachedExecution = try {
            df.createTempView(tableIdent.quotedString)
            if (isOffHeap) df.persist(StorageLevel.OFF_HEAP) else df.persist()
            session.sessionState.getExecution(df.logicalPlan)
          } finally {
            session.sessionState.enableExecutionCache = false
            session.sessionState.clearExecutionCache()
          }
          val memoryPlan = df.queryExecution.executedPlan.collectFirst {
            case plan: InMemoryTableScanExec => plan.relation
          }.get
          val cached = new Dataset[Row](session, cachedExecution, df.exprEnc)
          CachedDataFrame.withCallback(sparkSession, cached, "cache")(_.withNewExecutionId {
            val start = System.nanoTime()
            // Dummy op to materialize the cache. This does the minimal job of count on
            // the actual cached data (RDD[CachedBatch]) to force materialization of cache
            // while avoiding creation of any new SparkPlan.
            memoryPlan.cachedColumnBuffers.count()
            (Unit, System.nanoTime() - start)
          })
        }
    }
    Nil
  }
}

/**
 * Changes the name of "database" column to "schemaName" over Spark's ShowTablesCommand.
 * Also when hive compatibility is turned on, then this does not include the schema name
 * or "isTemporary" to return hive compatible result.
 */
class ShowSnappyTablesCommand(session: SnappySession, schemaOpt: Option[String],
    tablePattern: Option[String]) extends ShowTablesCommand(schemaOpt, tablePattern) {

  private val hiveCompatible = Property.HiveCompatible.get(session.sessionState.conf)

  override val output: Seq[Attribute] = {
    if (hiveCompatible) AttributeReference("name", StringType, nullable = false)() :: Nil
    else {
      AttributeReference("schemaName", StringType, nullable = false)() ::
          AttributeReference("tableName", StringType, nullable = false)() ::
          AttributeReference("isTemporary", BooleanType, nullable = false)() :: Nil
    }
  }

  override def run(sparkSession: SparkSession): Seq[Row] = {
    if (!hiveCompatible) return super.run(sparkSession)

    val catalog = sparkSession.sessionState.catalog
    val schemaName = schemaOpt match {
      case None => catalog.getCurrentDatabase
      case Some(s) => s
    }
    val tables = tableIdentifierPattern match {
      case None => catalog.listTables(schemaName)
      case Some(p) => catalog.listTables(schemaName, p)
    }
    tables.map(tableIdent => Row(tableIdent.table))
  }
}

case class ShowViewsCommand(session: SnappySession, schemaOpt: Option[String],
    viewPattern: Option[String]) extends RunnableCommand {

  private val hiveCompatible = Property.HiveCompatible.get(session.sessionState.conf)

  // The result of SHOW VIEWS has four columns: schemaName, tableName, isTemporary and isGlobal.
  override val output: Seq[Attribute] = {
    if (hiveCompatible) AttributeReference("viewName", StringType, nullable = false)() :: Nil
    else {
      AttributeReference("schemaName", StringType, nullable = false)() ::
          AttributeReference("viewName", StringType, nullable = false)() ::
          AttributeReference("isTemporary", BooleanType, nullable = false)() ::
          AttributeReference("isGlobal", BooleanType, nullable = false)() :: Nil
    }
  }

  private def getViewType(table: TableIdentifier,
      session: SnappySession): Option[(Boolean, Boolean)] = {
    val catalog = session.sessionCatalog
    if (catalog.isTemporaryTable(table)) Some(true -> !catalog.isLocalTemporaryView(table))
    else if (catalog.getTableMetadata(table).tableType != CatalogTableType.VIEW) None
    else Some(false -> false)
  }

  override def run(sparkSession: SparkSession): Seq[Row] = {
    val session = sparkSession.asInstanceOf[SnappySession]
    val catalog = session.sessionCatalog
    val schemaName = schemaOpt match {
      case None => catalog.getCurrentDatabase
      case Some(s) => s
    }
    val tables = viewPattern match {
      case None => catalog.listTables(schemaName)
      case Some(p) => catalog.listTables(schemaName, p)
    }
    tables.map(tableIdent => tableIdent -> getViewType(tableIdent, session)).collect {
      case (viewIdent, Some((isTemp, isGlobalTemp))) =>
        if (hiveCompatible) Row(viewIdent.table)
        else Row(viewIdent.database.getOrElse(""), viewIdent.table, isTemp, isGlobalTemp)
    }
  }
}

/**
 * This extends Spark's describe to add support for CHAR and VARCHAR types.
 */
class DescribeSnappyTableCommand(table: TableIdentifier,
    partitionSpec: TablePartitionSpec, isExtended: Boolean, isFormatted: Boolean)
    extends DescribeTableCommand(table, partitionSpec, isExtended, isFormatted) {

  override def run(sparkSession: SparkSession): Seq[Row] = {
    val catalog = sparkSession.asInstanceOf[SnappySession].sessionCatalog
    catalog.synchronized {
      // set the flag to return CharType/VarcharType if present
      catalog.convertCharTypesInMetadata = true
      try {
        super.run(sparkSession)
      } finally {
        catalog.convertCharTypesInMetadata = false
      }
    }
  }
}

case class DeployCommand(
    coordinates: String,
    alias: String,
    repos: Option[String],
    jarCache: Option[String],
    restart: Boolean) extends RunnableCommand {

  override def run(sparkSession: SparkSession): Seq[Row] = {
    try {
      val jarsstr = SparkSubmitUtils.resolveMavenCoordinates(coordinates, repos, jarCache)
      if (jarsstr.nonEmpty) {
        val jars = jarsstr.split(",")
        val sc = sparkSession.sparkContext
        val uris = jars.map(j => sc.env.rpcEnv.fileServer.addFile(new File(j)))
        SnappySession.addJarURIs(uris)
        RefreshMetadata.executeOnAll(sc, RefreshMetadata.ADD_URIS_TO_CLASSLOADER, uris)
        val deployCmd = s"$coordinates|${repos.getOrElse("")}|${jarCache.getOrElse("")}"
        ToolsCallbackInit.toolsCallback.addURIs(alias, jars, deployCmd)
      }
      Seq.empty[Row]
    } catch {
      case ex: Throwable =>
        ex match {
          case err: Error =>
            if (SystemFailure.isJVMFailureError(err)) {
              SystemFailure.initiateFailure(err)
              // If this ever returns, rethrow the error. We're poisoned
              // now, so don't let this thread continue.
              throw err
            }
          case _ =>
        }
        Misc.checkIfCacheClosing(ex)
        if (restart) {
          logWarning(s"Following mvn coordinate" +
              s" could not be resolved during restart: $coordinates", ex)
          if (lang.Boolean.parseBoolean(System.getProperty("FAIL_ON_JAR_UNAVAILABILITY", "true"))) {
            throw ex
          }
          Seq.empty[Row]
        } else {
          throw ex
        }
    }
  }
}

case class DeployJarCommand(
    alias: String,
    paths: String,
    restart: Boolean) extends RunnableCommand {

  override def run(sparkSession: SparkSession): Seq[Row] = {
    if (paths.nonEmpty) {
      val jars = paths.split(",")
      val (availableUris, unavailableUris) = jars.partition(f => Files.isReadable(Paths.get(f)))
      if (unavailableUris.nonEmpty) {
        logWarning(s"Following jars are unavailable" +
            s" for deployment during restart: ${unavailableUris.deep.mkString(",")}")
        if (restart && lang.Boolean.parseBoolean(
          System.getProperty("FAIL_ON_JAR_UNAVAILABILITY", "true"))) {
          throw new IllegalStateException(
            s"Could not find deployed jars: ${unavailableUris.mkString(",")}")
        }
        if (!restart) {
          throw new IllegalArgumentException(s"jars not readable: ${unavailableUris.mkString(",")}")
        }
      }
      val sc = sparkSession.sparkContext
      val uris = availableUris.map(j => sc.env.rpcEnv.fileServer.addFile(new File(j)))
      SnappySession.addJarURIs(uris)
      RefreshMetadata.executeOnAll(sc, RefreshMetadata.ADD_URIS_TO_CLASSLOADER, uris)
      ToolsCallbackInit.toolsCallback.addURIs(alias, jars, paths, isPackage = false)
    }
    Seq.empty[Row]
  }
}

case class ListPackageJarsCommand(isJar: Boolean) extends RunnableCommand {
  override val output: Seq[Attribute] = {
    AttributeReference("alias", StringType, nullable = false)() ::
        AttributeReference("coordinate", StringType, nullable = false)() ::
        AttributeReference("isPackage", BooleanType, nullable = false)() :: Nil
  }

  override def run(sparkSession: SparkSession): Seq[Row] = {
    val commands = ToolsCallbackInit.toolsCallback.getGlobalCmndsSet()
    val rows = new ArrayBuffer[Row]
    commands.forEach(new Consumer[Entry[String, String]] {
      override def accept(t: Entry[String, String]): Unit = {
        val alias = t.getKey
        val value = t.getValue
        val indexOf = value.indexOf('|')
        if (indexOf > 0) {
          // It is a package
          val pkg = value.substring(0, indexOf)
          rows += Row(alias, pkg, true)
        }
        else {
          // It is a jar
          val jars = value.split(',')
          val jarfiles = jars.map(f => {
            val lastIndexOf = f.lastIndexOf('/')
            val length = f.length
            if (lastIndexOf > 0) f.substring(lastIndexOf + 1, length)
            else {
              f
            }
          })
          rows += Row(alias, jarfiles.mkString(","), false)
        }
      }
    })
    rows
  }
}

case class UnDeployCommand(alias: String) extends RunnableCommand {

  override def run(sparkSession: SparkSession): Seq[Row] = {
    ToolsCallbackInit.toolsCallback.removePackage(alias)
    Seq.empty[Row]
  }
}<|MERGE_RESOLUTION|>--- conflicted
+++ resolved
@@ -32,16 +32,11 @@
 import com.pivotal.gemfirexd.internal.iapi.reference.{Property => GemXDProperty}
 import com.pivotal.gemfirexd.internal.impl.jdbc.Util
 import com.pivotal.gemfirexd.internal.shared.common.reference.SQLState
-<<<<<<< HEAD
-import io.snappydata.Property
-
+import io.snappydata.{Property, SnappyTableStatsProviderService}
+
+import org.apache.spark.SparkEnv
 import org.apache.spark.deploy.SparkSubmitUtils
-=======
-import io.snappydata.{Constant, Property, SnappyTableStatsProviderService}
-
-import org.apache.spark.SparkEnv
 import org.apache.spark.memory.MemoryMode
->>>>>>> 6dc0a7d1
 import org.apache.spark.sql._
 import org.apache.spark.sql.catalyst.TableIdentifier
 import org.apache.spark.sql.catalyst.catalog.CatalogTableType
@@ -54,14 +49,9 @@
 import org.apache.spark.sql.execution.command.{DescribeTableCommand, DropTableCommand, RunnableCommand, ShowTablesCommand}
 import org.apache.spark.sql.execution.datasources.LogicalRelation
 import org.apache.spark.sql.internal.BypassRowLevelSecurity
-<<<<<<< HEAD
 import org.apache.spark.sql.sources.DestroyRelation
 import org.apache.spark.sql.types.{BooleanType, NullType, StringType, StructField, StructType}
-=======
-import org.apache.spark.sql.sources.JdbcExtendedUtils
-import org.apache.spark.sql.types.{BooleanType, MetadataBuilder, StringType, StructField, StructType}
 import org.apache.spark.storage.StorageLevel
->>>>>>> 6dc0a7d1
 import org.apache.spark.streaming.{Duration, SnappyStreamingContext}
 
 case class CreateTableUsingCommand(
@@ -356,8 +346,8 @@
           case _ =>
             try {
               SnappyTableStatsProviderService.getService.getMembersStatsFromService.
-                  values.forall(member => (!member.isDataServer ||
-                  (member.getOffHeapMemorySize > 0)))
+                  values.forall(member => !member.isDataServer ||
+                  (member.getOffHeapMemorySize > 0))
             }
             catch {
               case _: Throwable => false
