--- conflicted
+++ resolved
@@ -1105,11 +1105,7 @@
     * Create a metastore function in the database specified in `funcDefinition`.
     * If no such database is specified, create it in the current database.
     * If the specified database is not present in catalog, create that database.
-<<<<<<< HEAD
-    * @todo Ideally create schema from gfxd should get routed to create the database in
-=======
     * @ TODO Ideally create schema from gfxd should get routed to create the database in
->>>>>>> 315a174f
     * the Hive catalog.
     */
   override def createFunction(funcDefinition: CatalogFunction, ignoreIfExists: Boolean): Unit = {
