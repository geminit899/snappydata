/*
 * Copyright (c) 2016 SnappyData, Inc. All rights reserved.
 *
 * Licensed under the Apache License, Version 2.0 (the "License"); you
 * may not use this file except in compliance with the License. You
 * may obtain a copy of the License at
 *
 * http://www.apache.org/licenses/LICENSE-2.0
 *
 * Unless required by applicable law or agreed to in writing, software
 * distributed under the License is distributed on an "AS IS" BASIS,
 * WITHOUT WARRANTIES OR CONDITIONS OF ANY KIND, either express or
 * implied. See the License for the specific language governing
 * permissions and limitations under the License. See accompanying
 * LICENSE file.
 */
package org.apache.spark.sql.hive

import java.util.concurrent.ExecutionException
import java.util.concurrent.locks.ReentrantReadWriteLock

import scala.collection.JavaConverters._
import scala.collection.mutable
import scala.collection.mutable.ArrayBuffer
import scala.language.implicitConversions
import scala.util.control.NonFatal

import com.google.common.cache.{CacheBuilder, CacheLoader, LoadingCache}
import com.google.common.util.concurrent.UncheckedExecutionException
import io.snappydata.Constant
import org.apache.hadoop.conf.Configuration
import org.apache.hadoop.hive.metastore.api.Table
import org.apache.hadoop.hive.ql.metadata.{Hive, HiveException}

import org.apache.spark.internal.Logging
import org.apache.spark.sql._
import org.apache.spark.sql.catalyst.{FunctionIdentifier, TableIdentifier}
import org.apache.spark.sql.catalyst.analysis.FunctionRegistry.FunctionBuilder
import org.apache.spark.sql.catalyst.analysis.{NoSuchPermanentFunctionException, FunctionRegistry, NoSuchDatabaseException}
import org.apache.spark.sql.catalyst.catalog.SessionCatalog._
import org.apache.spark.sql.catalyst.catalog._
import org.apache.spark.sql.catalyst.expressions.{ExpressionInfo, Expression}
import org.apache.spark.sql.catalyst.plans.logical.{LogicalPlan, SubqueryAlias}
import org.apache.spark.sql.collection.Utils
import org.apache.spark.sql.execution.columnar.impl.IndexColumnFormatRelation
import org.apache.spark.sql.execution.columnar.{ExternalStoreUtils, JDBCAppendableRelation}
import org.apache.spark.sql.execution.datasources.{DataSource, LogicalRelation}
import org.apache.spark.sql.hive.SnappyStoreHiveCatalog._
import org.apache.spark.sql.hive.client._
import org.apache.spark.sql.internal.{UDFFunction, SQLConf}
import org.apache.spark.sql.row.JDBCMutableRelation
import org.apache.spark.sql.sources.{BaseRelation, DependentRelation, JdbcExtendedUtils, ParentRelation}
import org.apache.spark.sql.streaming.StreamPlan
import org.apache.spark.sql.types.{DataType, MetadataBuilder, StructType}

/**
 * Catalog using Hive for persistence and adding Snappy extensions like
 * stream/topK tables and returning LogicalPlan to materialize these entities.
 */
class SnappyStoreHiveCatalog(externalCatalog: SnappyExternalCatalog,
    val snappySession: SnappySession,
    metadataHive: HiveClient,
    functionResourceLoader: FunctionResourceLoader,
    functionRegistry: FunctionRegistry,
    sqlConf: SQLConf,
    hadoopConf: Configuration)
    extends SessionCatalog(
      externalCatalog,
      functionResourceLoader,
      functionRegistry,
      sqlConf,
      hadoopConf) with Logging {

  val sparkConf = snappySession.sparkContext.getConf

  private[sql] var client = metadataHive


  // Overriding SessionCatalog values and methods, this will ensure any catalyst layer access to
  // catalog will hit our catalog rather than the SessionCatalog. Some of the methods might look
  // not needed . @TODO will clean up once we have our own seggregation for SessionCatalog and
  // ExternalCatalog
  // override val tempTables = new ConcurrentHashMap[QualifiedTableName, LogicalPlan]().asScala

  // private val sessionTables = new ConcurrentHashMap[QualifiedTableName, LogicalPlan]().asScala

  override def dropTable(name: TableIdentifier,
      ignoreIfNotExists: Boolean): Unit = synchronized {
    snappySession.dropTable(newQualifiedTableName(name), ignoreIfNotExists)
  }

  protected var currentSchema: String = {
    val defaultName = Constant.DEFAULT_SCHEMA
    val defaultDbDefinition =
      CatalogDatabase(defaultName, "app database", sqlConf.warehousePath, Map())
    // Initialize default database if it doesn't already exist
    client.createDatabase(defaultDbDefinition, ignoreIfExists = true)
    client.setCurrentDatabase(defaultName)
    formatDatabaseName(defaultName)
  }


  override def setCurrentDatabase(db: String): Unit = {
    val dbName = formatTableName(db)
    requireDbExists(dbName)
    synchronized {
      currentSchema = dbName
      client.setCurrentDatabase(db)
    }
  }

  /**
   * Format table name, taking into account case sensitivity.
   */
  override def formatTableName(name: String): String = {
    SnappyStoreHiveCatalog.processTableIdentifier(name, sqlConf)
  }

  /**
   * Format database name, taking into account case sensitivity.
   */
  override def formatDatabaseName(name: String): String = {
    SnappyStoreHiveCatalog.processTableIdentifier(name, sqlConf)
  }

  // TODO: SW: cleanup this schema/database stuff
  override def databaseExists(db: String): Boolean = {
    val dbName = formatTableName(db)
    externalCatalog.databaseExists(dbName) ||
        client.getDatabaseOption(dbName).isDefined ||
        currentSchema == dbName || currentSchema == db
  }

  private def requireDbExists(db: String): Unit = {
    if (!databaseExists(db)) {
      throw new NoSuchDatabaseException(db)
    }
  }

  override def getCurrentDatabase: String = synchronized {
    formatTableName(currentSchema)
  }

  def getCurrentSchema: String = currentSchema

  /** A cache of Spark SQL data source tables that have been accessed. */
  protected val cachedDataSourceTables: LoadingCache[QualifiedTableName,
      (LogicalRelation, CatalogTable)] = {
    val cacheLoader = new CacheLoader[QualifiedTableName,
        (LogicalRelation, CatalogTable)]() {
      override def load(in: QualifiedTableName): (LogicalRelation, CatalogTable) = {
        logDebug(s"Creating new cached data source for $in")
        val table = in.getTable(client)
        val schemaString = getSchemaString(table.properties)
        val userSpecifiedSchema = schemaString.map(s =>
          DataType.fromJson(s).asInstanceOf[StructType])
        val partitionColumns = table.partitionColumns.map(_.name)
        val provider = table.properties(HIVE_PROVIDER)
        val options = table.storage.serdeProperties

        val relation = options.get(JdbcExtendedUtils.SCHEMA_PROPERTY) match {
          case Some(schema) => JdbcExtendedUtils.externalResolvedDataSource(
            snappySession, schema, provider, SaveMode.Ignore, options)

          case None =>
            // add allowExisting in properties used by some implementations
            DataSource(snappySession, provider, userSpecifiedSchema = userSpecifiedSchema,
              partitionColumns = partitionColumns, options = options +
                  (JdbcExtendedUtils.ALLOW_EXISTING_PROPERTY -> "true")).resolveRelation()
        }

        (LogicalRelation(relation), table)
      }
    }

    CacheBuilder.newBuilder().maximumSize(1000).build(cacheLoader)
  }

  val cachedSampleTables: LoadingCache[QualifiedTableName,
      Seq[(LogicalPlan, String)]] = createCachedSampleTables

  protected def createCachedSampleTables =
    SnappyStoreHiveCatalog.cachedSampleTables

  private var relationDestroyVersion = 0

  def getCachedHiveTable(table: QualifiedTableName): LogicalRelation = {
    val sync = SnappyStoreHiveCatalog.relationDestroyLock.readLock()
    sync.lock()
    try {
      // if a relation has been destroyed (e.g. by another instance of catalog),
      // then the cached ones can be stale, so check and clear entire cache
      val globalVersion = SnappyStoreHiveCatalog.getRelationDestroyVersion
      if (globalVersion != this.relationDestroyVersion) {
        cachedDataSourceTables.invalidateAll()
        this.relationDestroyVersion = globalVersion
      }

      cachedDataSourceTables(table)._1
    } catch {
      case e@(_: UncheckedExecutionException | _: ExecutionException) =>
        throw e.getCause
    } finally {
      sync.unlock()
    }
  }

  def getCachedSampledRelations(table: QualifiedTableName): Seq[(LogicalPlan, String)] = {
    val sync = SnappyStoreHiveCatalog.relationDestroyLock.readLock()
    sync.lock()
    try {
      // if a relation has been destroyed (e.g. by another instance of catalog),
      // then the cached ones can be stale, so check and clear entire cache
      val globalVersion = SnappyStoreHiveCatalog.getRelationDestroyVersion
      if (globalVersion != this.relationDestroyVersion) {
        cachedSampleTables.invalidateAll()
        this.relationDestroyVersion = globalVersion
      }
      cachedSampleTables(table)
    } catch {
      case e@(_: UncheckedExecutionException | _: ExecutionException) =>
        throw e.getCause
    } finally {
      sync.unlock()
    }
  }

  def getCachedCatalogTable(table: QualifiedTableName): Option[CatalogTable] = {
    val sync = SnappyStoreHiveCatalog.relationDestroyLock.readLock()
    sync.lock()
    try {
      val globalVersion = SnappyStoreHiveCatalog.getRelationDestroyVersion
      if (globalVersion == this.relationDestroyVersion) {
        val cachedTable = cachedDataSourceTables.getIfPresent(table)
        if (cachedTable != null) Some(cachedTable._2) else None
      } else {
        // if a relation has been destroyed (e.g. by another instance of
        // catalog), then the cached ones can be stale so invalidate the cache
        cachedDataSourceTables.invalidateAll()
        this.relationDestroyVersion = globalVersion
        None
      }
    } finally {
      sync.unlock()
    }
  }

  private def registerRelationDestroy(): Unit = {
    val globalVersion = SnappyStoreHiveCatalog.registerRelationDestroy()
    if (globalVersion != this.relationDestroyVersion) {
      cachedDataSourceTables.invalidateAll()
    }
    this.relationDestroyVersion = globalVersion + 1
  }

  def normalizeSchema(schema: StructType): StructType = {
    if (sqlConf.caseSensitiveAnalysis) {
      schema
    } else {
      val fields = schema.fields
      if (fields.exists(f => Utils.hasLowerCase(Utils.fieldName(f)))) {
        StructType(fields.map { f =>
          val name = Utils.toUpperCase(Utils.fieldName(f))
          val metadata = if (f.metadata.contains("name")) {
            val builder = new MetadataBuilder
            builder.withMetadata(f.metadata).putString("name", name).build()
          } else {
            f.metadata
          }
          f.copy(name = name, metadata = metadata)
        })
      } else {
        schema
      }
    }
  }

  def compatibleSchema(schema1: StructType, schema2: StructType): Boolean = {
    schema1.fields.length == schema2.fields.length &&
        !schema1.zip(schema2).exists { case (f1, f2) =>
          !f1.dataType.sameType(f2.dataType)
        }
  }

  def newQualifiedTableName(tableIdent: TableIdentifier): QualifiedTableName = {
    tableIdent match {
      case q: QualifiedTableName => q
      case _ => new QualifiedTableName(formatTableName(
        tableIdent.database.getOrElse(currentSchema)),
        formatTableName(tableIdent.table))
    }
  }

  def newQualifiedTableName(tableIdent: String): QualifiedTableName = {
    val tableName = formatTableName(tableIdent)
    val dotIndex = tableName.indexOf('.')
    if (dotIndex > 0) {
      new QualifiedTableName(tableName.substring(0, dotIndex),
        tableName.substring(dotIndex + 1))
    } else {
      new QualifiedTableName(currentSchema, tableName)
    }
  }

  def newQualifiedTempTableName(tableIdent: String): QualifiedTableName = {
    val tableName = formatTableName(tableIdent)
    val dotIndex = tableName.indexOf('.')
    if (dotIndex > 0) {
      throw new AnalysisException(" temp table name can not have db prefix")
    } else {
      new QualifiedTableName(currentSchema, tableName)
    }
  }

  override def refreshTable(tableIdent: TableIdentifier): Unit = {
    // refreshTable does not eagerly reload the cache. It just invalidates
    // the cache. it is better at here to invalidate the cache to avoid
    // confusing warning logs from the cache loader (e.g. cannot find data
    // source provider, which is only defined for data source table).
    invalidateTable(newQualifiedTableName(tableIdent))
  }

  def invalidateTable(tableIdent: QualifiedTableName): Unit = {
    tableIdent.invalidate()
    cachedDataSourceTables.invalidate(tableIdent)
  }

  def unregisterAllTables(): Unit = synchronized {
    tempTables.clear()
  }

  def unregisterTable(tableIdent: QualifiedTableName): Unit = synchronized {
    val tableName = tableIdent.table
    if (tempTables.contains(tableName)) {
      snappySession.truncateTable(tableIdent, ignoreIfUnsupported = true)
      tempTables -= tableName
    }
  }

  final def setSchema(schema: String): Unit = {
    this.currentSchema = schema
  }

  /**
   * Return whether a table with the specified name is a temporary table.
   */
  def isTemporaryTable(tableIdent: QualifiedTableName): Boolean = synchronized {
    tempTables.contains(tableIdent.table)
  }

  override def lookupRelation(tableIdent: TableIdentifier,
      alias: Option[String]): LogicalPlan = {
    // If an alias was specified by the lookup, wrap the plan in a
    // sub-query so that attributes are properly qualified with this alias
    SubqueryAlias(alias.getOrElse(tableIdent.table),
      lookupRelation(newQualifiedTableName(tableIdent)))
  }

  final def lookupRelation(tableIdent: QualifiedTableName): LogicalPlan = {
    tableIdent.getTableOption(this) match {
      case Some(table) =>
        if (table.properties.contains(HIVE_PROVIDER)) {
          getCachedHiveTable(tableIdent)
        } else if (table.tableType == CatalogTableType.VIEW) {
          // @TODO Confirm from Sumedh
          // Difference between VirtualView & View
          val viewText = table.viewText
              .getOrElse(sys.error("Invalid view without text."))
          snappySession.sessionState.sqlParser.parsePlan(viewText)
        } else {
          throw new IllegalStateException(
            s"Unsupported table type ${table.tableType}")
        }

      case None => synchronized {
        tempTables.getOrElse(tableIdent.table,
          throw new TableNotFoundException(s"Table '$tableIdent' not found")) match {
          case lr: LogicalRelation =>
            lr.copy(metastoreTableIdentifier = Some(tableIdent))
          case x => x
        }
      }
    }
  }

<<<<<<< HEAD
=======
  final def lookupRelationOption(tableIdent: QualifiedTableName): Option[LogicalPlan] = {
    tableIdent.getTableOption(this) match {
      case Some(table) =>
        if (table.properties.contains(HIVE_PROVIDER)) {
          Some(getCachedHiveTable(tableIdent))
        } else if (table.tableType == CatalogTableType.VIEW) {
          // @TODO Confirm from Sumedh
          // Difference between VirtualView & View
          val viewText = table.viewText
              .getOrElse(sys.error("Invalid view without text."))
          Some(snappySession.sessionState.sqlParser.parsePlan(viewText))
        } else {
          None
        }

      case None => synchronized {
        tempTables.get(tableIdent.table).orElse(None)
      }
    }
  }


  override def lookupRelation(tableIdent: TableIdentifier,
      alias: Option[String]): LogicalPlan = {
    // If an alias was specified by the lookup, wrap the plan in a
    // sub-query so that attributes are properly qualified with this alias
    SubqueryAlias(alias.getOrElse(tableIdent.table),
      lookupRelation(newQualifiedTableName(tableIdent)))
  }

>>>>>>> 5f22ec8b
  override def tableExists(tableIdentifier: TableIdentifier): Boolean = {
    tableExists(newQualifiedTableName(tableIdentifier))
  }

  def tableExists(tableIdentifier: String): Boolean = {
    tableExists(newQualifiedTableName(tableIdentifier))
  }

  def tableExists(tableName: QualifiedTableName): Boolean = {
    tableName.getTableOption(this).isDefined || synchronized {
      tempTables.contains(tableName.table)
    }
  }

  // TODO: SW: cleanup the tempTables handling to error for schema
  def registerTable(tableName: QualifiedTableName,
      plan: LogicalPlan): Unit = synchronized {
    tempTables += (tableName.table -> plan)
  }

  /**
   * Drops a data source table from Hive's meta-store.
   */
  def unregisterDataSourceTable(tableIdent: QualifiedTableName,
      relation: Option[BaseRelation]): Unit = {
    // remove from parent relation, if any
    relation.foreach {
      case dep: DependentRelation => dep.baseTable.foreach { t =>
        try {
          lookupRelation(newQualifiedTableName(t)) match {
            case LogicalRelation(p: ParentRelation, _, _) =>
              p.removeDependent(dep, this)
            case _ => // ignore
          }
        } catch {
          case NonFatal(_) => // ignore at this point
        }
      }
      case _ => // nothing for others
    }

    tableIdent.invalidate()
    cachedDataSourceTables.invalidate(tableIdent)

    registerRelationDestroy()

    val schemaName = tableIdent.schemaName
    withHiveExceptionHandling(externalCatalog.dropTable(schemaName,
      tableIdent.table, ignoreIfNotExists = false))
  }

  /**
   * Creates a data source table (a table created with USING clause)
   * in Hive's meta-store.
   */
  def registerDataSourceTable(
      tableIdent: QualifiedTableName,
      userSpecifiedSchema: Option[StructType],
      partitionColumns: Array[String],
      provider: String,
      options: Map[String, String],
      relation: BaseRelation): Unit = {

    // invalidate any cached plan for the table
    tableIdent.invalidate()
    cachedDataSourceTables.invalidate(tableIdent)


    val tableProperties = new mutable.HashMap[String, String]
    tableProperties.put(HIVE_PROVIDER, provider)

    // Saves optional user specified schema.  Serialized JSON schema string
    // may be too long to be stored into a single meta-store SerDe property.
    // In this case, we split the JSON string and store each part as a
    // separate SerDe property.
    if (userSpecifiedSchema.isDefined) {
      val threshold = sqlConf.schemaStringLengthThreshold
      val schemaJsonString = userSpecifiedSchema.get.json
      // Split the JSON string.
      val parts = schemaJsonString.grouped(threshold).toSeq
      tableProperties.put(HIVE_SCHEMA_NUMPARTS, parts.size.toString)
      parts.zipWithIndex.foreach { case (part, index) =>
        tableProperties.put(s"$HIVE_SCHEMA_PART.$index", part)
      }
    }

    // get the tableType
    val tableType = getTableType(relation)
    tableProperties.put(JdbcExtendedUtils.TABLETYPE_PROPERTY, tableType.toString)
    // add baseTable property if required
    relation match {
      case dep: DependentRelation => dep.baseTable.foreach { t =>
        lookupRelation(newQualifiedTableName(t)) match {
          case LogicalRelation(p: ParentRelation, _, _) =>
            p.addDependent(dep, this)
          case _ => // ignore
        }
        tableProperties.put(JdbcExtendedUtils.BASETABLE_PROPERTY, t)
      }
      case _ => // ignore baseTable for others
    }

    val schemaName = tableIdent.schemaName
    val dbInHive = client.getDatabaseOption(schemaName)
    dbInHive match {
      case Some(x) => // We are all good
      case None => client.createDatabase(CatalogDatabase(
        schemaName,
        description = schemaName,
        getDefaultDBPath(schemaName),
        Map.empty[String, String]),
        ignoreIfExists = true)
      // Path is empty String for now @TODO for parquet & hadoop relation
      // handle path correctly
    }

    val hiveTable = CatalogTable(
      identifier = tableIdent,
      // Can not inherit from this class. Ideally we should
      // be extending from this case class
      tableType = CatalogTableType.EXTERNAL,
      schema = Nil,
      storage = CatalogStorageFormat(
        locationUri = None,
        inputFormat = None,
        outputFormat = None,
        serde = None,
        compressed = false,
        serdeProperties = options
      ),
      properties = tableProperties.toMap)

    withHiveExceptionHandling(client.createTable(hiveTable, ignoreIfExists = true))
  }

  private def addIndexProp(inTable: QualifiedTableName,
      index: QualifiedTableName): Unit = {
    val hiveTable = inTable.getTable(this)
    var indexes = ""
    try {
      indexes = hiveTable.properties(ExternalStoreUtils.INDEX_NAME) + ","
    } catch {
      case e: scala.NoSuchElementException =>
    }

    client.alterTable(
      hiveTable.copy(properties = hiveTable.properties +
          (ExternalStoreUtils.INDEX_NAME -> (indexes + index.toString())))
    )
  }

  def withHiveExceptionHandling[T](function: => T): T = {
    try {
      function
    } catch {
      case he: HiveException if isDisconnectException(he) =>
        // stale GemXD connection
        Hive.closeCurrent()
        client = externalCatalog.client.newSession()
        function
    }
  }

  def alterTableToAddIndexProp(inTable: QualifiedTableName,
      index: QualifiedTableName): Unit = {
    alterTableLock.synchronized {
      withHiveExceptionHandling(addIndexProp(inTable, index))
    }
    inTable.invalidate()
    cachedDataSourceTables.invalidate(inTable)
  }

  def removeIndexProp(inTable: QualifiedTableName,
      index: QualifiedTableName): Unit = {
    val hiveTable = inTable.getTable(this)
    val indexes = hiveTable.properties(ExternalStoreUtils.INDEX_NAME)
    val indexArray = indexes.split(",")
    // indexes are stored in lower case
    val newindexes = indexArray.filter(_ != index.toString()).mkString(",")
    if (newindexes.isEmpty) {
      client.alterTable(
        hiveTable.copy(
          properties = hiveTable.properties - ExternalStoreUtils.INDEX_NAME)
      )
    } else {
      client.alterTable(
        hiveTable.copy(properties = hiveTable.properties +
            (ExternalStoreUtils.INDEX_NAME -> newindexes))
      )
    }
  }

  def alterTableToRemoveIndexProp(inTable: QualifiedTableName,
      index: QualifiedTableName): Unit = {
    alterTableLock.synchronized {
      withHiveExceptionHandling(removeIndexProp(inTable, index))
    }
    inTable.invalidate()
    cachedDataSourceTables.invalidate(inTable)
  }

  private def isDisconnectException(t: Throwable): Boolean = {
    if (t != null) {
      val tClass = t.getClass.getName
      tClass.contains("DisconnectedException") ||
          tClass.contains("DisconnectException") ||
          isDisconnectException(t.getCause)
    } else {
      false
    }
  }

  def getTables(db: Option[String]): Seq[(String, Boolean)] = {
    val client = this.client
    val schemaName = db.map(formatTableName)
        .getOrElse(currentSchema)
    synchronized(tempTables.collect {
      case (tableIdent, _) if db.isEmpty || currentSchema == schemaName =>
        (tableIdent, true)
    }).toSeq ++
        (if (db.isEmpty) allTables() else client.listTables(schemaName)).map { t =>
          if (db.isDefined) {
            (schemaName + '.' + formatTableName(t), false)
          } else {
            (formatTableName(t), false)
          }
        }
  }

  def getDataSourceTables(tableTypes: Seq[ExternalTableType],
      baseTable: Option[String] = None): Seq[QualifiedTableName] = {
    val tables = new ArrayBuffer[QualifiedTableName](4)
    allTables().foreach { t =>
      val tableIdent = newQualifiedTableName(formatTableName(t))
      tableIdent.getTableOption(this) match {
        case Some(table) =>
          if (tableTypes.isEmpty || table.properties.get(JdbcExtendedUtils
              .TABLETYPE_PROPERTY).exists(tableType => tableTypes.exists(_
              .toString == tableType))) {
            if (baseTable.isEmpty || table.properties.get(
              JdbcExtendedUtils.BASETABLE_PROPERTY).contains(baseTable.get)) {
              tables += tableIdent
            }
          }
        case None =>
      }
    }
    tables
  }

  private def allTables(): Seq[String] = {
    val allTables = new ArrayBuffer[String]()
    val currentSchemaName = this.currentSchema
    var hasCurrentDb = false
    val client = this.client
    val databases = client.listDatabases("*").iterator
    while (databases.hasNext) {
      val db = databases.next()
      if (!hasCurrentDb && db == currentSchemaName) {
        allTables ++= client.listTables(db)
        hasCurrentDb = true
      } else {
        allTables ++= client.listTables(db).map(db + '.' + _)
      }
    }
    if (!hasCurrentDb) {
      allTables ++= client.listTables(currentSchemaName)
    }
    allTables
  }

  def getDataSourceRelations[T](tableTypes: Seq[ExternalTableType],
      baseTable: Option[String] = None): Seq[T] = {
    getDataSourceTables(tableTypes, baseTable).map(
      getCachedHiveTable(_).relation.asInstanceOf[T])
  }

  def getTableType(relation: BaseRelation): ExternalTableType = {
    relation match {
      case x: JDBCMutableRelation => ExternalTableType.Row
      case x: IndexColumnFormatRelation => ExternalTableType.Index
      case x: JDBCAppendableRelation => ExternalTableType.Column
      case x: StreamPlan => ExternalTableType.Stream
      case _ => ExternalTableType.Row
    }
  }

  override def makeFunctionBuilder(funcName: String, className: String): FunctionBuilder = {
    UDFFunction.makeFunctionBuilder(funcName, Utils.classForName(className))
  }

  /**
   * Look up the [[ExpressionInfo]] associated with the specified function, assuming it exists.
   */
  override def lookupFunctionInfo(name: FunctionIdentifier): ExpressionInfo = synchronized {
    // TODO: just make function registry take in FunctionIdentifier instead of duplicating this
    val database = name.database.orElse(Some(currentSchema)).map(formatDatabaseName)
    val qualifiedName = name.copy(database = database)
    functionRegistry.lookupFunction(name.funcName)
        .orElse(functionRegistry.lookupFunction(qualifiedName.unquotedString))
        .getOrElse {
          val db = qualifiedName.database.get
          requireDbExists(db)
          if (externalCatalog.functionExists(db, name.funcName)) {
            val metadata = externalCatalog.getFunction(db, name.funcName)
            new ExpressionInfo(metadata.className, qualifiedName.unquotedString)
          } else {
            failFunctionLookup(name.funcName)
          }
        }
  }

  /**
   * Return an [[Expression]] that represents the specified function, assuming it exists.
   *
   * For a temporary function or a permanent function that has been loaded,
   * this method will simply lookup the function through the
   * FunctionRegistry and create an expression based on the builder.
   *
   * For a permanent function that has not been loaded, we will first fetch its metadata
   * from the underlying external catalog. Then, we will load all resources associated
   * with this function (i.e. jars and files). Finally, we create a function builder
   * based on the function class and put the builder into the FunctionRegistry.
   * The name of this function in the FunctionRegistry will be `databaseName.functionName`.
   */
  override def lookupFunction(
      name: FunctionIdentifier,
      children: Seq[Expression]): Expression = synchronized {
    // Note: the implementation of this function is a little bit convoluted.
    // We probably shouldn't use a single FunctionRegistry to register all three kinds of functions
    // (built-in, temp, and external).
    if (name.database.isEmpty && functionRegistry.functionExists(name.funcName)) {
      // This function has been already loaded into the function registry.
      return functionRegistry.lookupFunction(name.funcName, children)
    }

    // If the name itself is not qualified, add the current database to it.
    val database = name.database.orElse(Some(currentSchema)).map(formatDatabaseName)
    val qualifiedName = name.copy(database = database)

    if (functionRegistry.functionExists(qualifiedName.unquotedString)) {
      // This function has been already loaded into the function registry.
      // Unlike the above block, we find this function by using the qualified name.
      return functionRegistry.lookupFunction(qualifiedName.unquotedString, children)
    }

    // The function has not been loaded to the function registry, which means
    // that the function is a permanent function (if it actually has been registered
    // in the metastore). We need to first put the function in the FunctionRegistry.
    // TODO: why not just check whether the function exists first?
    val catalogFunction = try {
      externalCatalog.getFunction(currentSchema, name.funcName)
    } catch {
      case e: AnalysisException => failFunctionLookup(name.funcName)
      case e: NoSuchPermanentFunctionException => failFunctionLookup(name.funcName)
    }
    loadFunctionResources(catalogFunction.resources)
    // Please note that qualifiedName is provided by the user. However,
    // catalogFunction.identifier.unquotedString is returned by the underlying
    // catalog. So, it is possible that qualifiedName is not exactly the same as
    // catalogFunction.identifier.unquotedString (difference is on case-sensitivity).
    // At here, we preserve the input from the user.
    val info = new ExpressionInfo(catalogFunction.className, qualifiedName.unquotedString)
    val builder = makeFunctionBuilder(qualifiedName.unquotedString, catalogFunction.className)
    createTempFunction(qualifiedName.unquotedString, info, builder, ignoreIfExists = false)
    // Now, we need to create the Expression.
    functionRegistry.lookupFunction(qualifiedName.unquotedString, children)
  }



  // -----------------
  // | Other methods |
  // -----------------

  /**
   * Drop all existing databases (except "default"), tables, partitions and functions,
   * and set the current database to "default".
   *
   * This is mainly used for tests.
   */
  override def reset(): Unit = synchronized {
    setCurrentDatabase(Constant.DEFAULT_SCHEMA)
    listDatabases().map(s => s.toUpperCase).
        filter(_ != Constant.DEFAULT_SCHEMA).
        filter(_ != DEFAULT_DATABASE.toUpperCase).foreach { db =>
      dropDatabase(db, ignoreIfNotExists = false, cascade = true)
    }

    listTables(Constant.DEFAULT_SCHEMA).foreach { table =>
      dropTable(table, ignoreIfNotExists = false)
    }
    listFunctions(Constant.DEFAULT_SCHEMA).map(_._1).foreach { func =>
      if (func.database.isDefined) {
        dropFunction(func, ignoreIfNotExists = false)
      } else {
        dropTempFunction(func.funcName, ignoreIfNotExists = false)
      }
    }
    tempTables.clear()
    functionRegistry.clear()
    // restore built-in functions
    FunctionRegistry.builtin.listFunction().foreach { f =>
      val expressionInfo = FunctionRegistry.builtin.lookupFunction(f)
      val functionBuilder = FunctionRegistry.builtin.lookupFunctionBuilder(f)
      require(expressionInfo.isDefined, s"built-in function '$f' is missing expression info")
      require(functionBuilder.isDefined, s"built-in function '$f' is missing function builder")
      functionRegistry.registerFunction(f, expressionInfo.get, functionBuilder.get)
    }
  }
}

object SnappyStoreHiveCatalog {

  val HIVE_PROVIDER = "spark.sql.sources.provider"
  val HIVE_SCHEMA_NUMPARTS = "spark.sql.sources.schema.numParts"
  val HIVE_SCHEMA_PART = "spark.sql.sources.schema.part"
  val HIVE_METASTORE = "SNAPPY_HIVE_METASTORE"
  val cachedSampleTables: LoadingCache[QualifiedTableName,
      Seq[(LogicalPlan, String)]] = CacheBuilder.newBuilder().maximumSize(1).build(
    new CacheLoader[QualifiedTableName, Seq[(LogicalPlan, String)]]() {
      override def load(in: QualifiedTableName): Seq[(LogicalPlan, String)] = {
        Seq.empty
      }
    })


  def processTableIdentifier(tableIdentifier: String, conf: SQLConf): String = {
    if (conf.caseSensitiveAnalysis) {
      tableIdentifier
    } else {
      Utils.toUpperCase(tableIdentifier)
    }
  }

  private[this] var relationDestroyVersion = 0
  private val relationDestroyLock = new ReentrantReadWriteLock()
  private val alterTableLock = new Object

  private[sql] def getRelationDestroyVersion: Int = relationDestroyVersion

  private[sql] def registerRelationDestroy(): Int = {
    val sync = relationDestroyLock.writeLock()
    sync.lock()
    try {
      val globalVersion = relationDestroyVersion
      relationDestroyVersion += 1
      globalVersion
    } finally {
      sync.unlock()
    }
  }

  private def getSchemaString(
      tableProps: scala.collection.Map[String, String]): Option[String] = {
    tableProps.get(HIVE_SCHEMA_NUMPARTS).map { numParts =>
      (0 until numParts.toInt).map { index =>
        val partProp = s"$HIVE_SCHEMA_PART.$index"
        tableProps.get(partProp) match {
          case Some(part) => part
          case None => throw new AnalysisException("Could not read " +
              "schema from metastore because it is corrupted (missing " +
              s"part $index of the schema, $numParts parts expected).")
        }
        // Stick all parts back to a single schema string.
      }.mkString
    }
  }

  def getSchemaStringFromHiveTable(table: Table): String =
    getSchemaString(table.getParameters.asScala).orNull

  def closeCurrent(): Unit = {
    Hive.closeCurrent()
  }
}

/** A fully qualified identifier for a table (i.e. [schema.]tableName) */
final class QualifiedTableName(val schemaName: String, _tableIdent: String)
    extends TableIdentifier(_tableIdent, Some(schemaName)) {

  @transient private[this] var _table: Option[CatalogTable] = None

  def getTableOption(
      catalog: SnappyStoreHiveCatalog): Option[CatalogTable] = _table.orElse {
    _table = catalog.getCachedCatalogTable(this).orElse(
      catalog.client.getTableOption(schemaName, table))
    _table
  }

  def getTable(catalog: SnappyStoreHiveCatalog): CatalogTable =
    getTableOption(catalog).getOrElse(throw new TableNotFoundException(
      s"Table '$schemaName.$table' not found"))

  def getTable(client: HiveClient): CatalogTable = _table.orElse {
    _table = client.getTableOption(schemaName, table)
    _table
  }.getOrElse(throw new TableNotFoundException(
    s"Table '$schemaName.$table' not found"))

  def invalidate(): Unit = _table = None

  override def toString: String = schemaName + '.' + table
}

case class ExternalTableType(name: String)

object ExternalTableType {
  val Row = ExternalTableType("ROW")
  val Column = ExternalTableType("COLUMN")
  val Index = ExternalTableType("INDEX")
  val Stream = ExternalTableType("STREAM")
  val Sample = ExternalTableType("SAMPLE")
  val TopK = ExternalTableType("TOPK")
}<|MERGE_RESOLUTION|>--- conflicted
+++ resolved
@@ -383,8 +383,6 @@
     }
   }
 
-<<<<<<< HEAD
-=======
   final def lookupRelationOption(tableIdent: QualifiedTableName): Option[LogicalPlan] = {
     tableIdent.getTableOption(this) match {
       case Some(table) =>
@@ -415,7 +413,6 @@
       lookupRelation(newQualifiedTableName(tableIdent)))
   }
 
->>>>>>> 5f22ec8b
   override def tableExists(tableIdentifier: TableIdentifier): Boolean = {
     tableExists(newQualifiedTableName(tableIdentifier))
   }
