--- conflicted
+++ resolved
@@ -157,24 +157,8 @@
     var transFormedPlan: LogicalPlan = originalPlan
 
     table.collectFirst {
-<<<<<<< HEAD
-      case lr: LogicalRelation if lr.relation.isInstanceOf[BulkPutRelation] =>
-        val putKeys = lr.relation.asInstanceOf[BulkPutRelation].getPutKeys
-        if (putKeys.isEmpty) {
-          throw new AnalysisException(
-            s"DeleteFrom in a column table requires key column(s) but got empty string")
-        }
-        val condition = prepareCondition(sparkSession, table, subQuery, putKeys.get)
-        val exists = Join(subQuery, table, Inner, condition)
-        val deletePlan = Delete(table, exists, Nil)
-        val deleteDs = new Dataset(sparkSession, deletePlan, RowEncoder(deletePlan.schema))
-        transFormedPlan = deleteDs.queryExecution.analyzed.asInstanceOf[Delete]
       case lr: LogicalRelation if lr.relation.isInstanceOf[MutableRelation] =>
         val ks = lr.relation.asInstanceOf[MutableRelation].getKeyColumns
-=======
-      case lr@LogicalRelation(mutable: MutableRelation, _, _) =>
-        val ks = mutable.getPrimaryKeyColumns
->>>>>>> 1eff5d8c
         if (ks.isEmpty) {
           throw new AnalysisException(
             s"DeleteFrom operation requires key columns(s) or primary key defined on table.")
