/*
 * Copyright (c) 2018 SnappyData, Inc. All rights reserved.
 *
 * Licensed under the Apache License, Version 2.0 (the "License"); you
 * may not use this file except in compliance with the License. You
 * may obtain a copy of the License at
 *
 * http://www.apache.org/licenses/LICENSE-2.0
 *
 * Unless required by applicable law or agreed to in writing, software
 * distributed under the License is distributed on an "AS IS" BASIS,
 * WITHOUT WARRANTIES OR CONDITIONS OF ANY KIND, either express or
 * implied. See the License for the specific language governing
 * permissions and limitations under the License. See accompanying
 * LICENSE file.
 */
package org.apache.spark.sql.execution.columnar.impl

import com.gemstone.gemfire.cache.RegionDestroyedException
import com.gemstone.gemfire.internal.cache.DiskBlockSortManager.DiskBlockSorter
import com.gemstone.gemfire.internal.cache.DistributedRegion.{DiskEntryPage, DiskPosition}
import com.gemstone.gemfire.internal.cache._
import com.gemstone.gemfire.internal.cache.store.SerializedDiskBuffer
import com.gemstone.gemfire.internal.concurrent.CustomEntryConcurrentHashMap
import com.google.common.primitives.Ints
import com.pivotal.gemfirexd.internal.iapi.util.ReuseFactory
import org.eclipse.collections.api.block.function.primitive.LongToObjectFunction
import org.eclipse.collections.api.block.procedure.Procedure
import org.eclipse.collections.api.block.procedure.primitive.LongObjectProcedure
import org.eclipse.collections.impl.map.mutable.primitive.LongObjectHashMap

import org.apache.spark.sql.catalyst.expressions.UnsafeRow
import org.apache.spark.sql.execution.columnar.encoding.BitSet
import org.apache.spark.sql.execution.columnar.impl.ColumnFormatEntry._
import org.apache.spark.sql.execution.metric.SQLMetric
import org.apache.spark.unsafe.Platform

/**
 * A customized iterator for column store tables that projects out the required
 * columns and returns those column batches first that have all their columns
 * in the memory. Further this will make use of [[DiskBlockSortManager]] to
 * allow for concurrent partition iterators to do cross-partition disk block
 * sorting and fault-in for best disk read performance (SNAP-2012).
 *
 * @param baseRegion usually the first bucket region being iterated
 * @param projection array of projected columns (1-based, excluding delta or meta-columns)
 */
final class ColumnFormatIterator(baseRegion: LocalRegion, projection: Array[Int],
    fullScan: Boolean, txState: TXState)
    extends ClusteredDiskIterator with DiskRegionIterator {

  type MapValueIterator =
    CustomEntryConcurrentHashMap[AnyRef, AbstractRegionEntry]#ValueIterator

  private val distributedRegion = if (baseRegion.isUsedForPartitionedRegionBucket) {
    baseRegion.getPartitionedRegion
  } else baseRegion
  private var currentRegion: LocalRegion = _
  private var entryIterator: MapValueIterator = _
  private var currentDiskSorter: DiskBlockSorter = _
  private var diskEnumerator: DiskBlockSorter#ReaderIdEnumerator = _
  private var currentDiskBatch: DiskMultiColumnBatch = _
  private var nextDiskBatch: DiskMultiColumnBatch = _
  private val currentDiskEntryMap = LongObjectHashMap.withExpectedSize[AnyRef](16)

  /**
   * The current set of in-memory batches being iterated.
   */
  private val inMemoryBatches = new java.util.ArrayList[LongObjectHashMapWithState[AnyRef]](4)
  private var inMemoryBatchIndex: Int = _

  private val canOverflow =
    distributedRegion.isOverflowEnabled && distributedRegion.getDataPolicy.withPersistence()

  private val projectionBitSet = {
    if (projection.length > 0) {
      val maxProjection = Ints.max(projection: _*)
      val bitset = new Array[Long](UnsafeRow.calculateBitSetWidthInBytes(maxProjection) >>> 3)
      for (p <- projection) {
        BitSet.set(bitset, Platform.LONG_ARRAY_OFFSET, p)
      }
      bitset
    } else ReuseFactory.getZeroLenLongArray
  }

  private val newMapCreator = new LongToObjectFunction[LongObjectHashMapWithState[AnyRef]] {
    override def valueOf(uuid: Long): LongObjectHashMapWithState[AnyRef] =
      new LongObjectHashMapWithState[AnyRef](projection.length *
          // + 2 due to RegionEntry also being put
          (ColumnDelta.USED_MAX_DEPTH + 2) - DELETE_MASK_COL_INDEX)
  }

  private lazy val (readerId, diskPosition, diskEntries) = {
    if (canOverflow) {
      val sortManager = distributedRegion.getDiskStore.getSortManager
      currentDiskSorter = sortManager.getSorter(distributedRegion, fullScan, null)
      (sortManager.newReaderId(), new DiskPosition, new java.util.ArrayList[DiskEntryPage]())
    } else (0, null, null)
  }

  // start iteration with the first provided region
  setRegion(baseRegion)

  private def switchDiskBlockSorter(): Unit = {
    currentDiskSorter = distributedRegion.getDiskStore.getSortManager.getSorter(
      distributedRegion, fullScan, diskEntries)
  }

  private def checkRegion(region: LocalRegion): Unit = {
    try {
      region.checkReadiness()
    } catch {
      case e: RegionDestroyedException => if (region.isUsedForPartitionedRegionBucket) {
        region.getPartitionedRegion.checkReadiness()
        throw new BucketNotFoundException(e.getMessage)
      } else throw e
    }
  }

  override def setRegion(region: LocalRegion): Unit = {
    // check if the region is available till the end of its iteration
    if (currentRegion ne null) {
      checkRegion(currentRegion)
    }
    checkRegion(region)
    currentRegion = region
    entryIterator = region.entries.regionEntries().iterator().asInstanceOf[MapValueIterator]
    advanceToNextBatchSet()
  }

  override def initDiskIterator(): Boolean = {
    entryIterator = null
    if (canOverflow) {
      val numDiskEntries = diskEntries.size()
      if (numDiskEntries == 0) false
      else {
        // wait as per number of entries but subject to a max limit
        val maxWaitMillis = Math.min(500L, numDiskEntries >>> 2)
        // if not a full scan then force fault-ins
        diskEnumerator = currentDiskSorter.enumerate(readerId, !fullScan, maxWaitMillis)
        nextDiskBatch = diskEnumerator.nextElement().asInstanceOf[DiskMultiColumnBatch]
        diskEntries.clear()
        true
      }
    } else false
  }

  override def hasNext: Boolean = {
    if (entryIterator ne null) {
      if (inMemoryBatchIndex + 1 < inMemoryBatches.size()) true else advanceToNextBatchSet()
    } else nextDiskBatch ne null
  }

  override def next(): RegionEntry = {
    if (entryIterator ne null) {
      inMemoryBatchIndex += 1
      if (inMemoryBatchIndex >= inMemoryBatches.size()) {
        if (!advanceToNextBatchSet()) throw new NoSuchElementException
      }
      val map = inMemoryBatches.get(inMemoryBatchIndex)
      map.getGlobalState.asInstanceOf[RegionEntry]
    } else if (nextDiskBatch ne null) {
      releaseCurrentBatch()
      currentDiskBatch = nextDiskBatch
      nextDiskBatch = diskEnumerator.nextElement().asInstanceOf[DiskMultiColumnBatch]
      currentDiskBatch.getEntry
    } else {
      close()
      throw new NoSuchElementException
    }
  }

  override def getColumnValue(columnIndex: Int): AnyRef = {
    val column = columnIndex & 0xffffffffL
    if (entryIterator ne null) inMemoryBatches.get(inMemoryBatchIndex).get(column)
    else if (columnIndex == DELTA_STATROW_COL_INDEX) currentDiskBatch.getDeltaStatsValue
    else {
      currentDiskBatch.fillEntryMap(currentDiskEntryMap, diskBatchesFull,
        diskBatchesPartial, checkDiskRead)
      currentDiskEntryMap.get(column)
    }
  }

  override def close(): Unit = {
    releaseCurrentBatch()
    currentDiskBatch = null
  }

  private def releaseCurrentBatch(): Unit = {
    val entryMap = this.currentDiskEntryMap
    if (entryMap.size() > 0) {
      if (GemFireCacheImpl.hasNewOffHeap) entryMap.forEachWhile(new LongObjPredicate[AnyRef] {
        override def test(i: Long, v: AnyRef): Boolean = {
          v match {
            case s: SerializedDiskBuffer => s.release()
            case _ =>
          }
          true
        }
      })
      entryMap.clear()
    }
  }

  private def setValue(entry: RegionEntry, columnIndex: Int,
      uuidMap: LongObjectHashMapWithState[AnyRef]): Unit = {
    var v = entry.getValue(currentRegion)
    if (v eq null) {
      checkRegion(currentRegion)
      // try once more
      v = entry.getValue(currentRegion)
    }
    if (v ne null) uuidMap.put(columnIndex & 0xffffffffL, v)
  }

  def advanceToNextBatchSet(): Boolean = {
    inMemoryBatches.clear()
    inMemoryBatchIndex = -1
    while (entryIterator.hasNext) {
      /**
       * Maintains the current set of batches that are being iterated.
       * When all columns provided in the projectionBitSet have been marked as [[inMemoryBatches]]
       * or sent to [[currentDiskSorter]], then the batch is cleared from the map.
       */
      val activeBatches = new LongObjectHashMap[LongObjectHashMapWithState[AnyRef]](4)

      // iterate till next map index since all columns of the same batch
      // are guaranteed to be in the same index
      val mapIndex = entryIterator.getMapTableIndex
      while (entryIterator.hasNext && mapIndex == entryIterator.getMapTableIndex) {
        val aEntry = entryIterator.next()
        var entry: RegionEntry = aEntry
        val key = aEntry.getRawKey.asInstanceOf[ColumnFormatKey]
        // check if it is one of required projection columns, their deltas or meta-columns
        val columnIndex = key.columnIndex
        if ((columnIndex < 0 && columnIndex >= DELETE_MASK_COL_INDEX) || {
          val tableColumn = ColumnDelta.tableColumnIndex(columnIndex)
          tableColumn > 0 &&
              BitSet.isSet(projectionBitSet, Platform.LONG_ARRAY_OFFSET,
                tableColumn, projectionBitSet.length)
        }) {
          // note that the map used below uses value==0 to indicate free, so the
          // column indexes have to be 1-based (and negative for deltas/meta-data)
          // and so the same values as that stored in ColumnFormatKey are used
          val uuidMap = activeBatches.getIfAbsentPutWithKey(key.uuid, newMapCreator)
          // set the stats entry in the state
          if (columnIndex == STATROW_COL_INDEX) {
            if (uuidMap.getGlobalState eq null) uuidMap.setGlobalState(entry)
            // put the stats entry in the map in any case for possible use by disk iterator
            if (canOverflow) uuidMap.put((1L << 32) | (columnIndex & 0xffffffffL), entry)
          } else {
            // fetch the TX snapshot entry; the stats row entry is skipped here
            // since that will be done by higher-level PR iterator that returns
            // the stats row entry
            if (txState ne null) {
              entry = txState.getLocalEntry(distributedRegion, currentRegion,
                -1 /* not used */ , aEntry, false).asInstanceOf[RegionEntry]
            }
            if (canOverflow) {
              // for in-memory entries, optimistically get the value for the entry and
              // put in the map but for the case if there are overflowed entries for
              // this batch then need to replace the values with RegionEntries, so put
              // those too in the map but with a different key by setting its MSB as 1
              uuidMap.put((1L << 32) | (columnIndex & 0xffffffffL), entry)
              // check and mark if any entry is overflowed to disk
              if (uuidMap.getGlobalState ne None) {
                if (entry.isValueNull) {
                  // indicate overflowed entries with globalState as None in the map
                  uuidMap.setGlobalState(None)
                } else setValue(entry, columnIndex, uuidMap)
              }
            } else setValue(entry, columnIndex, uuidMap)
          }
        }
      }

      // if there are entries that are overflowed, then pass them to the disk sorter
      // while entries that are fully in memory are stored and returned
      if (activeBatches.size() > 0) {
        if (canOverflow) {
          activeBatches.forEachValue(new Procedure[LongObjectHashMapWithState[AnyRef]] {
            override def value(map: LongObjectHashMapWithState[AnyRef]): Unit = {
              // check if map has overflowed entries
              if (map.getGlobalState eq None) {
                val statsEntry = map.removeKey((1L << 32) | (STATROW_COL_INDEX & 0xffffffffL))
                // skip if stats row for the batch is missing from snapshot iterator
                if (statsEntry eq null) return
                val diskBatch = new DiskMultiColumnBatch(statsEntry.asInstanceOf[RegionEntry],
                  currentRegion, readerId, new Array[AnyRef](map.size()))
                // collect all the overflowed entries and push those into diskBatch
                // which will sort them to find the minimum oplog+offset and also
                // use the same for iteration order for best performance
                map.forEachKeyValue(new LongObjectProcedure[AnyRef] {
                  override def value(columnIndex: Long, entry: AnyRef): Unit = {
                    // skip ColumnValues
                    if ((columnIndex & 0xffffffff00000000L) != 0L) {
                      diskBatch.addEntry(diskPosition, entry.asInstanceOf[RegionEntry])
                    }
                  }
                })
                diskBatch.finish()
                // add the new multi-column disk batch to sorter
                diskEntries.add(diskBatch)
                if (!currentDiskSorter.addEntry(diskBatch)) {
                  switchDiskBlockSorter()
                }
              } else if (map.getGlobalState ne null) {
                inMemoryBatches.add(map)
              }
            }
          })
        } else {
          activeBatches.forEachValue(new Procedure[LongObjectHashMapWithState[AnyRef]] {
            override def value(map: LongObjectHashMapWithState[AnyRef]): Unit = {
              if (map.getGlobalState ne null) inMemoryBatches.add(map)
            }
          })
        }
        if (!inMemoryBatches.isEmpty) return true
      }
    }
    false
  }
}

/**
 * This class is to enable clustering of same column batch entries together with
 * the minimum oplog+offset for a column being returned in sorter. Usually one
 * expects the other column blocks to be near contiguous but in some extreme cases
 * they may not be in which case there may be some jumping around while reading
 * which is unavoidable in current scheme because scan has to read all required
 * columns together.
 */
private final class DiskMultiColumnBatch(_statsEntry: RegionEntry, _region: LocalRegion,
    _readerId: Int, private var diskEntries: Array[AnyRef])
    extends DiskEntryPage(_statsEntry, _region, _readerId) {

  private var arrayIndex: Int = _
  private var faultIn: Boolean = _
  // track delta stats separately since it is required for stats filtering
  // and should not lead to other columns getting read from disk (or worse faulted in)
  private var deltaStatsEntry: RegionEntry = _

<<<<<<< HEAD
  private[impl] def fillEntryMap(map: LongObjectHashMap[AnyRef], diskBatchesFull: SQLMetric,
      diskBatchesPartial: SQLMetric, checkDiskRead: Boolean): Unit = {
    val numEntries = arrayIndex
    if (map.size() == 0 && numEntries > 0) {
      // read all the entries in this column batch to fault them in or read without
      // fault-in at this point to build the temporary column to value map for this batch
      // count number of entries on disk if required
      var numOnDisk = 0
=======
  private[impl] lazy val entryMap: LongObjectHashMapWithState[AnyRef] = {
    if (closing) null
    else {
      // read all the entries in this column batch to fault them in or read without
      // fault-in at this point to build the temporary column to value map for this batch
      val map = new LongObjectHashMapWithState[AnyRef](arrayIndex)
>>>>>>> ccf00d76
      var i = 0
      while (i < numEntries) {
        val re = diskEntries(i).asInstanceOf[RegionEntry]
        if (checkDiskRead && re.isValueNull) numOnDisk += 1
        val v = if (faultIn) {
          val v = re.getValue(region)
          if (GemFireCacheImpl.hasNewOffHeap) v match {
            // do an explicit retain to match the behaviour of getValueInVMOrDiskWithoutFaultIn
            case s: SerializedDiskBuffer => s.retain(); s
            case _ => v
          } else v
        } else re.getValueInVMOrDiskWithoutFaultIn(region)
        map.put(getKey(re).columnIndex & 0xffffffffL, v)
        i += 1
      }
      diskEntries = null
      if (checkDiskRead) {
        if (numOnDisk == numEntries) {
          if (diskBatchesFull ne null) diskBatchesFull.add(1)
        } else if (diskBatchesPartial ne null) diskBatchesPartial.add(1)
      }
    }
  }

  private def getKey(entry: RegionEntry): ColumnFormatKey =
    entry.getRawKey.asInstanceOf[ColumnFormatKey]

  def getDeltaStatsValue: AnyRef =
    if (deltaStatsEntry ne null) deltaStatsEntry.getValue(region) else null

  def addEntry(diskPosition: DiskPosition, entry: RegionEntry): Unit = {
    // store the stats entry separately to provide to top-level iterator
    val key = getKey(entry)
    if (key.columnIndex == DELTA_STATROW_COL_INDEX) {
      this.deltaStatsEntry = entry
    } else {
      // fetch disk position even for in-memory entries because they are likely to
      // be overflowed by the time iterator gets to them (and if not then memory
      //   read will be fast in any case)
      entry.isOverflowedToDisk(region, diskPosition, true)
      diskEntries(arrayIndex) = new DiskEntryPage(diskPosition, entry, region)
      arrayIndex += 1
    }
  }

  def finish(): Unit = {
    val numEntries = arrayIndex
    if (numEntries > 0) {
      // generally small size to sort so will be done efficiently in-place by the normal
      // sorter and hence not using the GemXD TimSort that reuses potentially large arrays
      java.util.Arrays.sort(diskEntries, 0, numEntries, DiskEntryPage.DEPComparator.instance)
      // replace the DiskEntryPage objects with RegionEntry to release the extra memory
      var i = 0
      while (i < numEntries) {
        val diskEntry = diskEntries(i).asInstanceOf[DiskEntryPage]
        // set the minimum position as the one to be used for this multi-column batch
        if (i == 0) setPosition(diskEntry.getOplogId, diskEntry.getOffset)
        diskEntries(i) = diskEntry.getEntry
        i += 1
      }
    }
  }

  override protected def readEntryValue(): AnyRef = {
    // mark the entryMap for fault-in
    faultIn = true
    super.readEntryValue()
  }
}

<<<<<<< HEAD
/**
 * A customized iterator for a single bucket of a column table that uses a list of stats rows
 * to fetch entire batches as required by ColumnTableScan. This does not honour
 * disk order so should be used only for a small list of rows while other cases
 * should use the normal <code>ColumnFormatIterator</code>.
 */
final class ColumnFormatStatsIterator(bucketRegion: BucketRegion,
    statsEntries: Iterator[RegionEntry], tx: TXStateInterface)
    extends ClusteredDiskIterator with DiskRegionIterator {

  try {
    bucketRegion.checkReadiness()
  } catch {
    case e: RegionDestroyedException => if (bucketRegion.isUsedForPartitionedRegionBucket) {
      bucketRegion.getPartitionedRegion.checkReadiness()
      throw new BucketNotFoundException(e.getMessage)
    } else throw e
  }

  private var currentKey: ColumnFormatKey = _

  override def hasNext: Boolean = statsEntries.hasNext

  override def next(): RegionEntry = {
    val re = statsEntries.next()
    currentKey = re.getRawKey.asInstanceOf[ColumnFormatKey]
    assert(currentKey.getColumnIndex == ColumnFormatEntry.STATROW_COL_INDEX)
    re
  }

  override def getColumnValue(columnIndex: Int): AnyRef = {
    val key = currentKey.withColumnIndex(columnIndex)
    bucketRegion.get(key, null, false, true, false, null, tx, null, null, false, false)
  }

  override def initDiskIterator(): Boolean = false

  override def setRegion(region: LocalRegion): Unit = {}

  override def close(): Unit = currentKey = null
=======
  private[impl] def release(): Unit = {
    closing = true
    val entryMap = this.entryMap
    if ((entryMap ne null) && entryMap.size() > 0) {
      if (GemFireCacheImpl.hasNewOffHeap) entryMap.forEachValue(new Procedure[AnyRef] {
        override def value(v: AnyRef): Unit = {
          v match {
            case s: SerializedDiskBuffer => s.release()
            case _ =>
          }
        }
      })
      entryMap.clear()
    }
  }
}

final class LongObjectHashMapWithState[V](expectedSize: Int)
    extends LongObjectHashMap[V](expectedSize) {

  private var globalState: AnyRef = _

  def getGlobalState: AnyRef = this.globalState

  def setGlobalState(state: AnyRef): Unit = {
    this.globalState = state
  }
>>>>>>> ccf00d76
}<|MERGE_RESOLUTION|>--- conflicted
+++ resolved
@@ -61,7 +61,7 @@
   private var diskEnumerator: DiskBlockSorter#ReaderIdEnumerator = _
   private var currentDiskBatch: DiskMultiColumnBatch = _
   private var nextDiskBatch: DiskMultiColumnBatch = _
-  private val currentDiskEntryMap = LongObjectHashMap.withExpectedSize[AnyRef](16)
+  private val currentDiskEntryMap = new LongObjectHashMapWithState[AnyRef](16)
 
   /**
    * The current set of in-memory batches being iterated.
@@ -189,13 +189,10 @@
   private def releaseCurrentBatch(): Unit = {
     val entryMap = this.currentDiskEntryMap
     if (entryMap.size() > 0) {
-      if (GemFireCacheImpl.hasNewOffHeap) entryMap.forEachWhile(new LongObjPredicate[AnyRef] {
-        override def test(i: Long, v: AnyRef): Boolean = {
-          v match {
-            case s: SerializedDiskBuffer => s.release()
-            case _ =>
-          }
-          true
+      if (GemFireCacheImpl.hasNewOffHeap) entryMap.forEachValue(new Procedure[AnyRef] {
+        override def value(v: AnyRef): Unit = v match {
+          case s: SerializedDiskBuffer => s.release()
+          case _ =>
         }
       })
       entryMap.clear()
@@ -341,23 +338,14 @@
   // and should not lead to other columns getting read from disk (or worse faulted in)
   private var deltaStatsEntry: RegionEntry = _
 
-<<<<<<< HEAD
-  private[impl] def fillEntryMap(map: LongObjectHashMap[AnyRef], diskBatchesFull: SQLMetric,
-      diskBatchesPartial: SQLMetric, checkDiskRead: Boolean): Unit = {
+  private[impl] def fillEntryMap(map: LongObjectHashMapWithState[AnyRef],
+      diskBatchesFull: SQLMetric, diskBatchesPartial: SQLMetric, checkDiskRead: Boolean): Unit = {
     val numEntries = arrayIndex
     if (map.size() == 0 && numEntries > 0) {
       // read all the entries in this column batch to fault them in or read without
       // fault-in at this point to build the temporary column to value map for this batch
       // count number of entries on disk if required
       var numOnDisk = 0
-=======
-  private[impl] lazy val entryMap: LongObjectHashMapWithState[AnyRef] = {
-    if (closing) null
-    else {
-      // read all the entries in this column batch to fault them in or read without
-      // fault-in at this point to build the temporary column to value map for this batch
-      val map = new LongObjectHashMapWithState[AnyRef](arrayIndex)
->>>>>>> ccf00d76
       var i = 0
       while (i < numEntries) {
         val re = diskEntries(i).asInstanceOf[RegionEntry]
@@ -428,7 +416,6 @@
   }
 }
 
-<<<<<<< HEAD
 /**
  * A customized iterator for a single bucket of a column table that uses a list of stats rows
  * to fetch entire batches as required by ColumnTableScan. This does not honour
@@ -469,22 +456,6 @@
   override def setRegion(region: LocalRegion): Unit = {}
 
   override def close(): Unit = currentKey = null
-=======
-  private[impl] def release(): Unit = {
-    closing = true
-    val entryMap = this.entryMap
-    if ((entryMap ne null) && entryMap.size() > 0) {
-      if (GemFireCacheImpl.hasNewOffHeap) entryMap.forEachValue(new Procedure[AnyRef] {
-        override def value(v: AnyRef): Unit = {
-          v match {
-            case s: SerializedDiskBuffer => s.release()
-            case _ =>
-          }
-        }
-      })
-      entryMap.clear()
-    }
-  }
 }
 
 final class LongObjectHashMapWithState[V](expectedSize: Int)
@@ -497,5 +468,4 @@
   def setGlobalState(state: AnyRef): Unit = {
     this.globalState = state
   }
->>>>>>> ccf00d76
 }