--- conflicted
+++ resolved
@@ -17,11 +17,6 @@
   var planFileStream: FileOutputStream = null
   var planprintStream:PrintStream = null
 
-<<<<<<< HEAD
-  def close(): Unit ={
-    avgPrintStream.close()
-    avgFileStream.close()
-=======
 
   def close(): Unit = {
     avgPrintStream.close()
@@ -30,104 +25,12 @@
       planprintStream.close
       planFileStream.close()
     }
->>>>>>> b8b9207e
   }
 
   def execute(queryNumber: String, sqlContext: SQLContext, isResultCollection: Boolean,
       isSnappy:Boolean, itr : Int, useIndex: Boolean): Unit = {
     //val snappyContext = SnappyContext.getOrCreate(sc)
     println(s"KBKBKB In execute $queryNumber")
-<<<<<<< HEAD
-    var queryFileStream: FileOutputStream = new FileOutputStream(new File(s"$queryNumber.out"))
-    var queryPrintStream:PrintStream = new PrintStream(queryFileStream)
-
-    val resultFormat = queryNumber match {
-      case "q" => getResultString()
-      case "q1" => getResultString1()
-      case "q2" => getResultString2()
-      case "q3" => getResultString3()
-      case "q4" => getResultString4()
-      case "q5" => getResultString5()
-      case "q6" => getResultString6()
-      case "q7" => getResultString7()
-      case "q8" => getResultString8()
-      case "q9" => getResultString9()
-      case "q10" => getResultString10()
-      case "q11" => getResultString11()
-      case "q12" => getResultString12()
-      case "q13" => getResultString13()
-      case "q14" => getResultString14()
-      case "q15" => getResultString15()
-      case "q16" => getResultString16()
-      case "q17" => getResultString17()
-      case "q18" => getResultString18()
-      case "q19" => getResultString19()
-      case "q20" => getResultString20()
-      case "q21" => getResultString21()
-      case "q22" => getResultString22()
-      case "q1s" => getResultString1s()
-      case "q3s" => getResultString3()
-      case "q5s" => getResultString5s()
-      case "q6s" => getResultString6()
-      case "q10s" => getResultString10()
-    }
-
-    try {
-      println(s"Started executing $queryNumber")
-      if (isResultCollection) {
-        val cnts = queryExecution(queryNumber, sqlContext, isSnappy, useIndex)
-        //val cnts = snappyContext.sql(query).collect()
-        println(s"$queryNumber : ${cnts.length}")
-
-        for (s <- cnts) {
-          var output = s.toString()
-          output = output.replace("[", "").replace("]", "").replace(",", "|")
-          queryPrintStream.println(output)
-        }
-        println(s"$queryNumber Result Collected in file $queryNumber.out")
-      } else {
-        var totalTimeForLast5Iterations: Long = 0
-        queryPrintStream.println(queryNumber)
-        for (i <- 1 to 4) {
-          val startTime = System.currentTimeMillis()
-          val cnts = queryExecution(queryNumber, sqlContext, isSnappy, useIndex)
-          for (s <- cnts) {
-            //just iterating over result
-          }
-          val endTime = System.currentTimeMillis()
-          val iterationTime = endTime - startTime
-          queryPrintStream.println(s"$iterationTime")
-          if (i > 2) {
-            totalTimeForLast5Iterations += iterationTime
-          }
-
-        }
-        queryPrintStream.println(s"${totalTimeForLast5Iterations / 2}")
-        avgPrintStream.println(s"$queryNumber,${totalTimeForLast5Iterations /2}")
-      }
-      println(s"Finished executing $queryNumber")
-    } catch {
-      case e: Exception => {
-        e.printStackTrace(queryPrintStream)
-        e.printStackTrace(avgPrintStream)
-        println(s" Exception while executing $queryNumber in written to file $queryNumber.out")
-      }
-    } finally {
-      queryPrintStream.close()
-      queryFileStream.close()
-      //       if(isResultCollection) {
-      //         queryPrintStream.close()
-      //         queryFileStream.close()
-      //         TPCH_Snappy_Query.avgPrintStream.close()
-      //         TPCH_Snappy_Query.avgFileStream.close()
-      //       }
-    }
-  }
-
-  def queryExecution(queryNumber:String, sqlContext: SQLContext, isSnappy:Boolean, useIndex: Boolean) :
-  scala.Array[org.apache.spark.sql.Row]  = {
-    //val snappyContext  = SnappyContext.getOrCreate(sc)
-=======
      var queryFileStream: FileOutputStream = new FileOutputStream(new File(s"$queryNumber.out"))
      var queryPrintStream:PrintStream = new PrintStream(queryFileStream)
 
@@ -227,7 +130,6 @@
       planFileStream = new FileOutputStream(new File(s"Plan.out"))
       planprintStream = new PrintStream(planFileStream)
     }
->>>>>>> b8b9207e
 
     val cnts : scala.Array[org.apache.spark.sql.Row] = queryNumber match {
       case "q1s" => {
@@ -253,59 +155,14 @@
         sqlContext.sql(getSampledQuery10()).collect()
       }
       case "q1" => {
-<<<<<<< HEAD
-        sqlContext.sql(getQuery1()).collect()
-=======
         val df = sqlContext.sql(getQuery1())
         val res = df.collect()
         printPlan(genPlan, df, "Q1")
         res
->>>>>>> b8b9207e
       }
       case "q2" => {
         val result = sqlContext.sql(getTempQuery2(isSnappy))
         result.registerTempTable("ViewQ2")
-<<<<<<< HEAD
-        sqlContext.sql(getQuery2(isSnappy)).collect()
-      }
-      case "q3" => {
-        sqlContext.sql(getQuery3()).collect()
-      }
-      case "q4" => {
-        sqlContext.sql(getQuery4()).collect()
-      }
-      case "q5" => {
-        sqlContext.sql(getQuery5(isSnappy)).collect()
-      }
-      case "q6" => {
-        sqlContext.sql(getQuery6()).collect()
-      }
-      case "q7" => {
-        sqlContext.sql(getQuery7(isSnappy)).collect()
-      }
-      case "q8" => {
-        sqlContext.sql(getQuery8(isSnappy, useIndex)).collect()
-      }
-      case "q9" => {
-        sqlContext.sql(getQuery9(isSnappy, useIndex)).collect()
-      }
-      case "q10" => {
-        sqlContext.sql(getQuery10(isSnappy)).collect()
-      }
-      case "q11" => {
-        val result = sqlContext.sql(getTempQuery11(isSnappy))
-        val res = result.collect()
-        assert(res.length == 1)
-        if(isSnappy) {
-          //sqlContext.sql(getQuery11(res(0).getDecimal(0), isSnappy)).collect()
-          sqlContext.sql(getQuery11(res(0).getDouble(0), isSnappy)).collect()
-        }else{
-          sqlContext.sql(getQuery11(BigDecimal.apply(res(0).getDouble(0)), isSnappy)).collect()
-        }
-      }
-      case "q12" => {
-        sqlContext.sql(getQuery12()).collect()
-=======
         val df = sqlContext.sql(getQuery2(isSnappy))
         val res = df.collect()
         printPlan(genPlan, df, "Q2")
@@ -383,17 +240,10 @@
         val res = df.collect()
         printPlan(genPlan, df, "Q12")
         res
->>>>>>> b8b9207e
       }
       case "q13" => {
         val result = sqlContext.sql(getTempQuery13(useIndex))
         result.registerTempTable("ViewQ13")
-<<<<<<< HEAD
-        sqlContext.sql(getQuery13()).collect()
-      }
-      case "q14" => {
-        sqlContext.sql(getQuery14(isSnappy, useIndex)).collect()
-=======
         val df = sqlContext.sql(getQuery13())
         val res = df.collect()
         printPlan(genPlan, df, "Q13")
@@ -404,7 +254,6 @@
         val res = df.collect()
         printPlan(genPlan, df, "Q14")
         res
->>>>>>> b8b9207e
       }
       case "q15" => {
         var result = sqlContext.sql(getTempQuery15_1())
@@ -413,12 +262,6 @@
         result = sqlContext.sql(getTempQuery15_2())
         result.registerTempTable("ViewQ15")
 
-<<<<<<< HEAD
-        sqlContext.sql(getQuery15(isSnappy)).collect()
-      }
-      case "q16" => {
-        sqlContext.sql(getQuery16(isSnappy)).collect()
-=======
         val df = sqlContext.sql(getQuery15(isSnappy))
         val res = df.collect()
         printPlan(genPlan, df, "Q15")
@@ -429,21 +272,11 @@
         val res = df.collect()
         printPlan(genPlan, df, "Q16")
         res
->>>>>>> b8b9207e
       }
       case "q17" => {
         val result = sqlContext.sql(getTempQuery17(useIndex))
         result.registerTempTable("ViewQ17")
 
-<<<<<<< HEAD
-        sqlContext.sql(getQuery17(isSnappy, useIndex)).collect()
-      }
-      case "q18" => {
-        sqlContext.sql(getQuery18()).collect()
-      }
-      case "q19" => {
-        sqlContext.sql(getQuery19(isSnappy, useIndex)).collect()
-=======
         val df = sqlContext.sql(getQuery17(isSnappy, useIndex))
         val res = df.collect()
         printPlan(genPlan, df, "Q17")
@@ -460,17 +293,10 @@
         val res = df.collect()
         printPlan(genPlan, df, "Q19")
         res
->>>>>>> b8b9207e
       }
       case "q20" => {
         val result = sqlContext.sql(getTempQuery20(useIndex))
         result.registerTempTable("ViewQ20")
-<<<<<<< HEAD
-        sqlContext.sql(getQuery20(isSnappy)).collect()
-      }
-      case "q21" => {
-        sqlContext.sql(getQuery21(isSnappy)).collect()
-=======
         val df = sqlContext.sql(getQuery20(isSnappy))
         val res = df.collect()
         printPlan(genPlan, df, "Q20")
@@ -481,20 +307,11 @@
         val res = df.collect()
         printPlan(genPlan, df, "Q21")
         res
->>>>>>> b8b9207e
       }
       case "q22" => {
         val result = sqlContext.sql(getTempQuery22(useIndex))
         val res = result.collect()
         assert(res.length == 1)
-<<<<<<< HEAD
-        if(isSnappy) {
-          //sqlContext.sql(getQuery22(res(0).getDecimal(0).toString)).collect()
-          sqlContext.sql(getQuery22(res(0).getDouble(0).toString, useIndex)).collect()
-        }else{
-          sqlContext.sql(getQuery22(res(0).getDouble(0).toString, useIndex)).collect()
-        }
-=======
         var df : DataFrame = null
         var res1 = res
         if(isSnappy) {
@@ -507,14 +324,12 @@
         }
         printPlan(genPlan, df, "Q22")
         res1
->>>>>>> b8b9207e
       }
     }
     cnts
   }
 
 
-<<<<<<< HEAD
   def queryPlan(sqlContext: SQLContext, isSnappy: Boolean, useIndex: Boolean): Unit = {
 
     println("*********************q1 plan***********************")
@@ -2418,1900 +2233,4 @@
     "CNTRYCODE|NUMCUST|TOTACCTBAL"
   }
 
-
 }
-=======
-   def queryPlan(sqlContext: SQLContext, isSnappy: Boolean, useIndex: Boolean): Unit = {
-
-     println("*********************q1 plan***********************")
-     sqlContext.sql(getQuery1()).explain()
-
-     println("*********************Temp q2 plan*********************")
-     sqlContext.sql(getTempQuery2(isSnappy)).explain()
-
-     var result = sqlContext.sql(getTempQuery2(isSnappy))
-     result.registerTempTable("ViewQ2")
-
-     println("*********************q2 plan*********************")
-     sqlContext.sql(getQuery2(isSnappy)).explain()
-
-     println("*********************q3 plan*********************")
-     sqlContext.sql(getQuery3()).explain()
-
-     println("*********************q4 plan*********************")
-     sqlContext.sql(getQuery4()).explain()
-
-     println("*********************q5 plan*********************")
-     sqlContext.sql(getQuery5(isSnappy)).explain()
-
-     println("*********************q6 plan*********************")
-     sqlContext.sql(getQuery6()).explain()
-
-     println("*********************q7 plan*********************")
-     sqlContext.sql(getQuery7(isSnappy)).explain()
-
-     println("*********************q8 plan*********************")
-     sqlContext.sql(getQuery8(isSnappy, useIndex)).explain()
-
-     println("*********************q9 plan*********************")
-     sqlContext.sql(getQuery9(isSnappy, useIndex)).explain()
-
-     println("*********************q10 plan*********************")
-     sqlContext.sql(getQuery10(isSnappy)).explain()
-
-     println("*********************Temp q11 plan*********************")
-     sqlContext.sql(getTempQuery11(isSnappy)).explain()
-
-      result = sqlContext.sql(getTempQuery11(isSnappy))
-      var res = result.collect()
-     assert(res.length == 1)
-     if (isSnappy) {
-       println("*********************q11 plan*********************")
-       sqlContext.sql(getQuery11(res(0).getDecimal(0).toString, isSnappy)).explain()
-     } else {
-       println("*********************q11 plan*********************")
-       sqlContext.sql(getQuery11(res(0).getDouble(0).toString, isSnappy)).explain()
-     }
-
-     println("*********************q12 plan*********************")
-     sqlContext.sql(getQuery12()).explain()
-
-     println("*********************Temp q13 plan*********************")
-     sqlContext.sql(getTempQuery13(useIndex)).explain()
-     result = sqlContext.sql(getTempQuery13(useIndex))
-     result.registerTempTable("ViewQ13")
-     println("*********************q13 plan*********************")
-     sqlContext.sql(getQuery13()).explain()
-
-     println("*********************q14 plan*********************")
-     sqlContext.sql(getQuery14(isSnappy, useIndex)).explain()
-
-     println("*********************Temp1 q15 plan*********************")
-     sqlContext.sql(getTempQuery15_1()).explain()
-     result = sqlContext.sql(getTempQuery15_1())
-     result.registerTempTable("revenue")
-     println("*********************Temp2 q15 plan*********************")
-     sqlContext.sql(getTempQuery15_2()).explain()
-     result = sqlContext.sql(getTempQuery15_2())
-     result.registerTempTable("ViewQ15")
-     println("*********************q15 plan*********************")
-     sqlContext.sql(getQuery15(isSnappy)).explain()
-
-
-     println("*********************q16 plan*********************")
-     sqlContext.sql(getQuery16(isSnappy)).explain()
-
-     println("*********************Temp q17 plan*********************")
-     sqlContext.sql(getTempQuery17(useIndex)).explain()
-     result = sqlContext.sql(getTempQuery17(useIndex))
-     result.registerTempTable("ViewQ17")
-     println("*********************q17 plan*********************")
-     sqlContext.sql(getQuery17(isSnappy, useIndex)).explain()
-
-     println("*********************q18 plan*********************")
-     sqlContext.sql(getQuery18()).explain()
-
-     //println("*********************q19 plan*********************")
-     //sqlContext.sql(getQuery19(isSnappy)).explain()
-
-     println("*********************Temp q20 plan*********************")
-     sqlContext.sql(getTempQuery20(useIndex)).explain()
-     result = sqlContext.sql(getTempQuery20(useIndex))
-     result.registerTempTable("ViewQ20")
-     println("*********************q20 plan*********************")
-     sqlContext.sql(getQuery20(isSnappy)).explain()
-
- //    println("*********************q21 plan*********************")
- //    sqlContext.sql(getQuery21(isSnappy)).explain()
-
-     println("*********************Temp q22 plan*********************")
-     sqlContext.sql(getTempQuery22(useIndex)).explain()
-     result = sqlContext.sql(getTempQuery22(useIndex))
-     res = result.collect()
-     assert(res.length == 1)
-     if (isSnappy) {
-       println("*********************q22 plan*********************")
-       sqlContext.sql(getQuery22(res(0).getDecimal(0).toString, useIndex)).explain()
-       sqlContext.sql(getQuery22(res(0).getDecimal(0).toString, useIndex)).collect()
-     } else {
-       println("*********************q22 plan*********************")
-       sqlContext.sql(getQuery22(res(0).getDouble(0).toString, useIndex)).explain()
-       sqlContext.sql(getQuery22(res(0).getDouble(0).toString, useIndex)).collect()
-     }
-
-   }
-
-
-   def getQuery(): String = {
-     //"select N_NAME from NATION where N_REGIONKEY = (select R_REGIONKEY from REGION where R_NAME='ASIA')"
-      "select count(*) from LINEITEM"
-
-   }
-
-   def getResultString1s():String = {
-     "sl_returnflag|l_linestatus|sum_qty|sum_qty_err|sum_base_price|sum_base_price_err|sum_disc_price|sum_disc_price_err|sum_charge|sum_charge_err|" +
-         "avg_qty|avg_qty_err|avg_price|avg_price_err|avg_disc|avg_disc_err|count_order"
-   }
-
-   def getResultString5s():String = {
-     "N_NAME|revenue|revenue_err"
-   }
-
-   def getResultString():String = {
-     ""
-   }
-
-   def getSampledQuery1(): String = {
-     //DELTA = 90
-     " select" +
-         "     l_returnflag," +
-         "     l_linestatus," +
-         "     sum(l_quantity) as sum_qty," +
-         "     error estimate sum(l_quantity) as sum_qty_err," +
-         "     sum(l_extendedprice) as sum_base_price," +
-         "     error estimate sum(l_extendedprice) as sum_base_price_err," +
-         "     sum(l_extendedprice*(1-l_discount)) as sum_disc_price," +
-         "     error estimate sum(l_extendedprice*(1-l_discount)) as sum_disc_price_err," +
-         "     sum(l_extendedprice*(1-l_discount)*(1+l_tax)) as sum_charge," +
-         "     error estimate sum(l_extendedprice*(1-l_discount)*(1+l_tax)) as sum_charge_err," +
-         "     avg(l_quantity) as avg_qty," +
-         "     error estimate avg(l_quantity) as avg_qty_err," +
-         "     avg(l_extendedprice) as avg_price," +
-         "     error estimate avg(l_extendedprice) as avg_price_err," +
-         "     avg(l_discount) as avg_disc," +
-         "     error estimate avg(l_discount) as avg_disc_err," +
-         "     count(*) as count_order" +
-         " from" +
-         "     lineitem_sampled" +
-         " where" +
-         "     l_shipdate <= DATE_SUB('1998-12-01',90)" +
-         " group by" +
-         "     l_returnflag," +
-         "     l_linestatus" +
-         " order by" +
-         "     l_returnflag," +
-         "     l_linestatus"
-   }
-
-   def getSampledQuery3(): String = {
-     //    1. SEGMENT = BUILDING;
-     //    2. DATE = 1995-03-15.
-     " select" +
-         "     l_orderkey," +
-         "     sum(l_extendedprice*(1-l_discount)) as revenue," +
-         "     error estimate sum(l_extendedprice*(1-l_discount)) as revenue_err," +
-         "     o_orderdate," +
-         "     o_shippriority" +
-         " from" +
-         "     orders_sampled," +
-         "     LINEITEM," +
-         "     CUSTOMER" +
-         " where" +
-         "     upper(trim(C_MKTSEGMENT)) = 'BUILDING'" +
-         "     and C_CUSTKEY = o_custkey" +
-         "     and l_orderkey = o_orderkey" +
-         "     and o_orderdate < '1995-03-15'" +
-         "     and l_shipdate > '1995-03-15' " +
-         " group by" +
-         "     l_orderkey," +
-         "     o_orderdate," +
-         "     o_shippriority" +
-         " order by" +
-         "     o_orderdate"
-   }
-
-   def getSampledQuery3_1(): String = {
-     //    1. SEGMENT = BUILDING;
-     //    2. DATE = 1995-03-15.
-     " select" +
-         "     l_orderkey," +
-         "     sum(l_extendedprice*(1-l_discount)) as revenue," +
-         "     error estimate sum(l_extendedprice*(1-l_discount)) as revenue_err," +
-         "     o_orderdate," +
-         "     o_shippriority" +
-         " from" +
-         "     ORDERS," +
-         "     lineitem_sampled," +
-         "     CUSTOMER" +
-         " where" +
-         "     upper(trim(C_MKTSEGMENT)) = 'BUILDING'" +
-         "     and C_CUSTKEY = o_custkey" +
-         "     and l_orderkey = o_orderkey" +
-         "     and o_orderdate < '1995-03-15'" +
-         "     and l_shipdate > '1995-03-15' " +
-         " group by" +
-         "     l_orderkey," +
-         "     o_orderdate," +
-         "     o_shippriority" +
-         " order by" +
-         "     o_orderdate"
-   }
-
-   def getSampledQuery5(): String = {
-     //1. REGION = ASIA;
-     //2. DATE = 1994-01-01.
-     " select" +
-         "        N_NAME," +
-         "        sum(l_extendedprice * (1 - l_discount)) as revenue," +
-         "        error estimate sum(l_extendedprice * (1 - l_discount)) as revenue_err" +
-         " from" +
-         "        CUSTOMER," +
-         "        ORDERS," +
-         "        lineitem_sampled," +
-         "        SUPPLIER," +
-         "        NATION," +
-         "        REGION" +
-         " where" +
-         "        C_CUSTKEY = o_custkey" +
-         "        and l_orderkey = o_orderkey" +
-         "        and l_suppkey = S_SUPPKEY" +
-         "        and C_NATIONKEY = S_NATIONKEY" +
-         "        and S_NATIONKEY = N_NATIONKEY" +
-         "        and N_REGIONKEY = R_REGIONKEY" +
-         "        and trim(upper(R_NAME)) = 'ASIA'" +
-         "        and o_orderdate >= '1994-01-01'" +
-         //"        and o_orderdate < date '[DATE]' + interval '1' year" +
-         "        and o_orderdate < add_months('1994-01-01', 12)" +
-         " group by" +
-         "        N_NAME" +
-         " order by" +
-         "        revenue desc"
-   }
-
-   def getSampledQuery6(): String = {
-     //1. DATE = 1994-01-01;
-     //2. DISCOUNT = 0.06;
-     //3. QUANTITY = 24.
-     " select" +
-         "        sum(l_extendedprice*l_discount) as revenue," +
-         "        error estimate sum(l_extendedprice*l_discount) as revenue_err" +
-         " from" +
-         "        lineitem_sampled" +
-         " where" +
-         "        l_shipdate >= '1994-01-01'" +
-         "        and l_shipdate < add_months('1994-01-01', 12)" +
-         "        and l_discount between 0.06 - 0.01 and 0.06 + 0.01" +
-         "        and l_quantity < 24"
-   }
-
-   def getSampledQuery10(): String = {
-     //1.    DATE = 1993-10-01.
-     "select" +
-         "         C_CUSTKEY," +
-         "         C_NAME," +
-         "         sum(l_extendedprice * (1 - l_discount)) as revenue," +
-         "         error estimate sum(l_extendedprice * (1 - l_discount)) as revenue_err," +
-         "         C_ACCTBAL," +
-         "         N_NAME," +
-         "         C_ADDRESS," +
-         "         C_PHONE," +
-         "         C_COMMENT" +
-         " from" +
-         "         orders_sampled," +
-         "         LINEITEM," +
-         "         NATION," +
-         "         CUSTOMER" +
-         " where" +
-         "         C_CUSTKEY = o_custkey" +
-         "         and l_orderkey = o_orderkey" +
-         "         and o_orderdate >= '1993-10-01'" +
-         "         and o_orderdate < add_months('1993-10-01', 3)" +
-         "         and l_returnflag = 'R'" +
-         "         and C_NATIONKEY = N_NATIONKEY" +
-         " group by" +
-         "         C_CUSTKEY," +
-         "         C_NAME," +
-         "         C_ACCTBAL," +
-         "         C_PHONE," +
-         "         N_NAME," +
-         "         C_ADDRESS," +
-         "         C_COMMENT" +
-         " order by" +
-         "         revenue desc"
-   }
-
-   def getSampledQuery10_1(): String = {
-     //1.    DATE = 1993-10-01.
-     "select" +
-         "         C_CUSTKEY," +
-         "         C_NAME," +
-         "         sum(l_extendedprice * (1 - l_discount)) as revenue," +
-         "         error estimate sum(l_extendedprice * (1 - l_discount)) as revenue_err," +
-         "         C_ACCTBAL," +
-         "         N_NAME," +
-         "         C_ADDRESS," +
-         "         C_PHONE," +
-         "         C_COMMENT" +
-         " from" +
-         "         ORDERS," +
-         "         lineitem_sampled," +
-         "         NATION," +
-         "         CUSTOMER" +
-         " where" +
-         "         C_CUSTKEY = o_custkey" +
-         "         and l_orderkey = o_orderkey" +
-         "         and o_orderdate >= '1993-10-01'" +
-         "         and o_orderdate < add_months('1993-10-01', 3)" +
-         "         and l_returnflag = 'R'" +
-         "         and C_NATIONKEY = N_NATIONKEY" +
-         " group by" +
-         "         C_CUSTKEY," +
-         "         C_NAME," +
-         "         C_ACCTBAL," +
-         "         C_PHONE," +
-         "         N_NAME," +
-         "         C_ADDRESS," +
-         "         C_COMMENT" +
-         " order by" +
-         "         revenue desc"
-   }
-
-   def getQuery1(): String = {
-     //DELTA = 90
-         " select" +
-         "     l_returnflag," +
-         "     l_linestatus," +
-         "     sum(l_quantity) as sum_qty," +
-         "     sum(l_extendedprice) as sum_base_price," +
-         "     sum(l_extendedprice*(1-l_discount)) as sum_disc_price," +
-         "     sum(l_extendedprice*(1-l_discount)*(1+l_tax)) as sum_charge," +
-         "     avg(l_quantity) as avg_qty," +
-         "     avg(l_extendedprice) as avg_price," +
-         "     avg(l_discount) as avg_disc," +
-         "     count(*) as count_order" +
-         " from" +
-         "     LINEITEM" +
-         " where" +
-         "     l_shipdate <= DATE_SUB('1998-12-01',90)" +
-         " group by" +
-         "     l_returnflag," +
-         "     l_linestatus" +
-         " order by" +
-         "     l_returnflag," +
-         "     l_linestatus"
-   }
-
-   def getResultString1():String = {
-     "l_returnflag|l_linestatus|sum_qty|sum_base_price|sum_disc_price|sum_charge|avg_qty|avg_price|avg_disc|count_order"
-   }
-
-   def getTempQuery2(isSnappy:Boolean):String = {
-     if(isSnappy) {
-       " select" +
-           "     min(PS_SUPPLYCOST) as V_SUPPLYCOST, PS_PARTKEY as V_PARTKEY" +
-           " from" +
-           "     NATION, REGION," +
-           "     PARTSUPP, SUPPLIER" +
-           " where" +
-           "     S_SUPPKEY = PS_SUPPKEY" +
-           "     and S_NATIONKEY = N_NATIONKEY" +
-           "     and N_REGIONKEY = R_REGIONKEY" +
-           "     and upper(trim(R_NAME)) = 'EUROPE'" +
-           " group by" +
-           "     PS_PARTKEY"
-     }else{
-       " select" +
-           "     min(ps_supplycost) as v_supplycost, ps_partkey as v_partkey" +
-           " from" +
-           "     NATION, REGION," +
-           "     PARTSUPP, SUPPLIER" +
-           " where" +
-           "     s_suppkey = ps_suppkey" +
-           "     and s_nationkey = n_nationkey" +
-           "     and n_regionkey = r_regionkey" +
-           "     and upper(trim(r_name)) = 'EUROPE'" +
-           " group by" +
-           "     ps_partkey"
-     }
-   }
-
-   def getQuery2(isSnappy:Boolean): String = {
-     //    1. SIZE = 15;
-     //    2. TYPE = BRASS;
-     //    3. REGION = EUROPE
-     if(isSnappy) {
-       " select" +
-           "     S_ACCTBAL," +
-           "     S_NAME," +
-           "     N_NAME," +
-           "     P_PARTKEY," +
-           "     P_MFGR," +
-           "     S_ADDRESS," +
-           "     S_PHONE," +
-           "     S_COMMENT" +
-           " from" +
-           "     PART," +
-           "     PARTSUPP," +
-           "     NATION," +
-           "     REGION," +
-           "     SUPPLIER," +
-           "     ViewQ2" +
-           " where" +
-           "     P_PARTKEY = PS_PARTKEY" +
-           "     and S_SUPPKEY = PS_SUPPKEY" +
-           "     and P_SIZE = 15" +
-           "     and P_TYPE like '%BRASS'" +
-           "     and S_NATIONKEY = N_NATIONKEY" +
-           "     and N_REGIONKEY = R_REGIONKEY" +
-           "     and trim(upper(R_NAME)) = 'EUROPE'" +
-           "     and P_PARTKEY = V_PARTKEY" +
-           "     and PS_SUPPLYCOST =  V_SUPPLYCOST" +
-           " order by" +
-           "     S_ACCTBAL desc," +
-           "     N_NAME," +
-           "     S_NAME," +
-           "     P_PARTKEY"
-     }else{
-       " select" +
-           "     s_acctbal," +
-           "     s_name," +
-           "     n_name," +
-           "     p_partkey," +
-           "     p_mfgr," +
-           "     s_address," +
-           "     s_phone," +
-           "     s_comment" +
-           " from" +
-           "     PART," +
-           "     PARTSUPP," +
-           "     NATION," +
-           "     REGION," +
-           "     SUPPLIER," +
-           "     ViewQ2" +
-           " where" +
-           "     p_partkey = ps_partkey" +
-           "     and s_suppkey = ps_suppkey" +
-           "     and p_size = 15" +
-           "     and p_type like '%BRASS'" +
-           "     and s_nationkey = n_nationkey" +
-           "     and n_regionkey = r_regionkey" +
-           "     and trim(upper(r_name)) = 'EUROPE'" +
-           "     and p_partkey = v_partkey" +
-           "     and ps_supplycost =  v_supplycost" +
-           " order by" +
-           "     s_acctbal desc," +
-           "     n_name," +
-           "     s_name," +
-           "     p_partkey"
-     }
-   }
-   def getResultString2():String = {
-     "S_ACCTBAL|S_NAME|N_NAME|P_PARTKEY|P_MFGR|S_ADDRESS|S_PHONE|S_COMMENT"
-   }
-
-   def getQuery3(): String = {
-     //    1. SEGMENT = BUILDING;
-     //    2. DATE = 1995-03-15.
-     " select" +
-         "     l_orderkey," +
-         "     sum(l_extendedprice*(1-l_discount)) as revenue," +
-         "     o_orderdate," +
-         "     o_shippriority" +
-         " from" +
-//         "     CUSTOMER," +
-//         "     ORDERS," +
-//         "     LINEITEM" +
-//Order Changed
-           "    LINEITEM," +
-           "    ORDERS," +
-           "    CUSTOMER" +
-         " where" +
-         "     upper(trim(C_MKTSEGMENT)) = 'BUILDING'" +
-         "     and C_CUSTKEY = o_custkey" +
-         "     and l_orderkey = o_orderkey" +
-         "     and o_orderdate < '1995-03-15'" +
-         "     and l_shipdate > '1995-03-15' " +
-         " group by" +
-         "     l_orderkey," +
-         "     o_orderdate," +
-         "     o_shippriority" +
-         " order by" +
-         "     o_orderdate"
-   }
-
-   def getResultString3():String = {
-     "l_orderkey|revenue|o_orderdate|o_shippriority"
-   }
-
-   def getQuery4(): String = {
-     //1.DATE = 1993-07-01.
-         " select" +
-         "     o_orderpriority," +
-         "     count(*) as order_count" +
-         " from" +
-         "     ORDERS" +
-         " where" +
-         "     o_orderdate >= '1993-07-01'" +
-         //" and o_orderdate < '1993-07-01' + interval '3' month" +
-         //"     and o_orderdate < DATE_ADD('1993-07-01',90)" +
-         "     and o_orderdate < add_months('1993-07-01',3)" +
-         "     and exists (" +
-         "         select" +
-         "             *" +
-         "         from" +
-         "             LINEITEM" +
-         "         where" +
-         "             l_orderkey = o_orderkey" +
-         "             and l_commitdate < l_receiptdate" +
-         "         )" +
-         " group by" +
-         "     o_orderpriority" +
-         " order by" +
-         "     o_orderpriority"
-   }
-
-   def getResultString4():String = {
-     "o_orderpriority|order_count"
-   }
-
-   def getQuery5(isSnappy:Boolean): String = {
-     //1. REGION = ASIA;
-     //2. DATE = 1994-01-01.
-     if(isSnappy) {
-       " select" +
-           "        N_NAME," +
-           "        sum(l_extendedprice * (1 - l_discount)) as revenue" +
-           " from" +
-//           "        CUSTOMER," +
-//           "        ORDERS," +
-//           "        LINEITEM," +
-//           "        SUPPLIER," +
-//           "        NATION," +
-//           "        REGION" +
-           "        ORDERS," +
-           "        LINEITEM," +
-           "        SUPPLIER," +
-           "        NATION," +
-           "        REGION," +
-           "        CUSTOMER" +
-           " where" +
-           "        C_CUSTKEY = o_custkey" +
-           "        and l_orderkey = o_orderkey" +
-           "        and l_suppkey = S_SUPPKEY" +
-           "        and C_NATIONKEY = S_NATIONKEY" +
-           "        and S_NATIONKEY = N_NATIONKEY" +
-           "        and N_REGIONKEY = R_REGIONKEY" +
-           "        and trim(upper(R_NAME)) = 'ASIA'" +
-           "        and o_orderdate >= '1994-01-01'" +
-           //"        and o_orderdate < date '[DATE]' + interval '1' year" +
-           "        and o_orderdate < add_months('1994-01-01', 12)" +
-           " group by" +
-           "        N_NAME" +
-           " order by" +
-           "        revenue desc"
-     }else{
-       " select" +
-           "        n_name," +
-           "        sum(l_extendedprice * (1 - l_discount)) as revenue" +
-           " from" +
-           "        CUSTOMER," +
-           "        ORDERS," +
-           "        LINEITEM," +
-           "        SUPPLIER," +
-           "        NATION," +
-           "        REGION" +
-           " where" +
-           "        C_CUSTKEY = o_custkey" +
-           "        and l_orderkey = o_orderkey" +
-           "        and l_suppkey = s_suppkey" +
-           "        and C_NATIONKEY = s_nationkey" +
-           "        and s_nationkey = n_nationkey" +
-           "        and n_regionkey = r_regionkey" +
-           "        and trim(upper(r_name)) = 'ASIA'" +
-           "        and o_orderdate >= '1994-01-01'" +
-           //"        and o_orderdate < date '[DATE]' + interval '1' year" +
-           "        and o_orderdate < add_months('1994-01-01', 12)" +
-           " group by" +
-           "        n_name" +
-           " order by" +
-           "        revenue desc"
-     }
-   }
-
-   def getResultString5():String = {
-     "N_NAME|revenue"
-   }
-
-   def getQuery6(): String = {
-     //1. DATE = 1994-01-01;
-     //2. DISCOUNT = 0.06;
-     //3. QUANTITY = 24.
-         " select" +
-         "        sum(l_extendedprice*l_discount) as revenue" +
-         " from" +
-         "        LINEITEM" +
-         " where" +
-         "        l_shipdate >= '1994-01-01'" +
-         "        and l_shipdate < add_months('1994-01-01', 12)" +
-         "        and l_discount between 0.06 - 0.01 and 0.06 + 0.01" +
-         "        and l_quantity < 24"
-   }
-
-   def getResultString6():String = {
-     "revenue"
-   }
-
-   def getQuery7(isSnappy:Boolean): String = {
- //    1. NATION1 = FRANCE;
- //    2. NATION2 = GERMANY.
-     if (isSnappy) {
-       "select" +
-           "         supp_nation," +
-           "         cust_nation," +
-           "         l_year, " +
-           "         sum(volume) as revenue" +
-           " from (" +
-           "         select" +
-           "                 n1.N_NAME as supp_nation," +
-           "                 n2.N_NAME as cust_nation," +
-           //        "                 extract m(year from l_shipdate) as l_year," +
-           "                 year(l_shipdate) as l_year," +
-           "                 l_extendedprice * (1 - l_discount) as volume" +
-           "         from" +
-           "                 SUPPLIER," +
-           "                 LINEITEM," +
-           "                 ORDERS," +
-           "                 CUSTOMER," +
-           "                 NATION n1," +
-           "                 NATION n2" +
-           "         where" +
-           "                 S_SUPPKEY = l_suppkey" +
-           "                 and o_orderkey = l_orderkey" +
-           "                 and C_CUSTKEY = o_custkey" +
-           "                 and S_NATIONKEY = n1.N_NATIONKEY" +
-           "                 and C_NATIONKEY = n2.N_NATIONKEY" +
-           "                 and (" +
-           "                         (trim(upper(n1.N_NAME)) = 'FRANCE' and trim(upper(n2.N_NAME)) = 'GERMANY')" +
-           "                      or (trim(upper(n1.N_NAME)) = 'GERMANY' and trim(upper(n2.N_NAME)) = 'FRANCE')" +
-           "                 )" +
-           "                 and l_shipdate between '1995-01-01' and '1996-12-31'" +
-           "         ) as shipping" +
-           " group by" +
-           "         supp_nation," +
-           "         cust_nation," +
-           "         l_year" +
-           " order by" +
-           "         supp_nation," +
-           "         cust_nation," +
-           "         l_year"
-     } else {
-       "select" +
-           "         supp_nation," +
-           "         cust_nation," +
-           "         l_year, " +
-           "         sum(volume) as revenue" +
-           " from (" +
-           "         select" +
-           "                 n1.n_name as supp_nation," +
-           "                 n2.n_name as cust_nation," +
-           //        "                 extract m(year from l_shipdate) as l_year," +
-           "                 year(l_shipdate) as l_year," +
-           "                 l_extendedprice * (1 - l_discount) as volume" +
-           "         from" +
-           "                 SUPPLIER," +
-           "                 LINEITEM," +
-           "                 ORDERS," +
-           "                 CUSTOMER," +
-           "                 NATION n1," +
-           "                 NATION n2" +
-           "         where" +
-           "                 s_suppkey = l_suppkey" +
-           "                 and o_orderkey = l_orderkey" +
-           "                 and C_CUSTKEY = o_custkey" +
-           "                 and s_nationkey = n1.n_nationkey" +
-           "                 and C_NATIONKEY = n2.n_nationkey" +
-           "                 and (" +
-           "                         (trim(upper(n1.n_name)) = 'FRANCE' and trim(upper(n2.n_name)) = 'GERMANY')" +
-           "                      or (trim(upper(n1.n_name)) = 'GERMANY' and trim(upper(n2.n_name)) = 'FRANCE')" +
-           "                 )" +
-           "                 and l_shipdate between '1995-01-01' and '1996-12-31'" +
-           "         ) as shipping" +
-           " group by" +
-           "         supp_nation," +
-           "         cust_nation," +
-           "         l_year" +
-           " order by" +
-           "         supp_nation," +
-           "         cust_nation," +
-           "         l_year"
-     }
-   }
-
-   def getResultString7():String = {
-     "supp_nation|cust_nation|l_year|revenue"
-   }
-
-   def getQuery8(isSnappy:Boolean, useIndex: Boolean): String = {
- //    1. NATION = BRAZIL;
- //    2. REGION = AMERICA;
- //    3. TYPE = ECONOMY ANODIZED STEEL.
-     if (isSnappy) {
-       if (!useIndex) {
-         "select" +
-           "         o_year," +
-           "         sum(case" +
-           "                 when trim(upper(nation)) = 'BRAZIL'" +
-           "                 then volume" +
-           "                 else 0" +
-           "                 end) / sum(volume) as mkt_share" +
-           "         from (" +
-           "                 select" +
-           "                         year(o_orderdate) as o_year," +
-           "                         l_extendedprice * (1-l_discount) as volume," +
-           "                         n2.N_NAME as nation" +
-           "                 from" +
-           //           "                         PART," +
-           //           "                         SUPPLIER," +
-           //           "                         LINEITEM," +
-           //           "                         ORDERS," +
-           //           "                         CUSTOMER," +
-           //           "                         NATION n1," +
-           //           "                         NATION n2," +
-           //           "                         REGION" +
-           "                         LINEITEM," +
-           "                         ORDERS," +
-           "                         CUSTOMER," +
-           "                         SUPPLIER," +
-           "                         NATION n1," +
-           "                         REGION," +
-           "                         NATION n2," +
-           "                         PART" +
-           "                 where" +
-           "                         P_PARTKEY = l_partkey" +
-           "                         and S_SUPPKEY = l_suppkey" +
-           "                         and l_orderkey = o_orderkey" +
-           "                         and o_custkey = C_CUSTKEY" +
-           "                         and C_NATIONKEY = n1.N_NATIONKEY" +
-           "                         and n1.N_REGIONKEY = R_REGIONKEY" +
-           "                         and trim(upper(R_NAME)) = 'AMERICA'" +
-           "                         and S_NATIONKEY = n2.N_NATIONKEY" +
-           "                         and o_orderdate between '1995-01-01' and '1996-12-31'" +
-           "                         and trim(upper(P_TYPE)) = 'ECONOMY ANODIZED STEEL'" +
-           "         ) as all_nations" +
-           " group by" +
-           "         o_year" +
-           " order by" +
-           "         o_year"
-       } else {
-         "select" +
-           "         o_year," +
-           "         sum(case" +
-           "                 when trim(upper(nation)) = 'BRAZIL'" +
-           "                 then volume" +
-           "                 else 0" +
-           "                 end) / sum(volume) as mkt_share" +
-           "         from (" +
-           "                 select" +
-           "                         year(o_orderdate) as o_year," +
-           "                         l_extendedprice * (1-l_discount) as volume," +
-           "                         n2.N_NAME as nation" +
-           "                 from" +
-           "                         PART," +
-           "                         LINEITEM_PART," +
-           "                         SUPPLIER," +
-           "                         ORDERS," +
-           "                         CUSTOMER," +
-           "                         NATION n1," +
-           "                         NATION n2," +
-           "                         REGION" +
-           "                 where" +
-           "                         P_PARTKEY = l_partkey" +
-           "                         and S_SUPPKEY = l_suppkey" +
-           "                         and l_orderkey = o_orderkey" +
-           "                         and o_custkey = C_CUSTKEY" +
-           "                         and C_NATIONKEY = n1.N_NATIONKEY" +
-           "                         and n1.N_REGIONKEY = R_REGIONKEY" +
-           "                         and trim(upper(R_NAME)) = 'AMERICA'" +
-           "                         and S_NATIONKEY = n2.N_NATIONKEY" +
-           "                         and o_orderdate between '1995-01-01' and '1996-12-31'" +
-           "                         and trim(upper(P_TYPE)) = 'ECONOMY ANODIZED STEEL'" +
-           "         ) as all_nations" +
-           " group by" +
-           "         o_year" +
-           " order by" +
-           "         o_year"
-       }
-     } else {
-       "select" +
-           "         o_year," +
-           "         sum(case" +
-           "                 when trim(upper(nation)) = 'BRAZIL'" +
-           "                 then volume" +
-           "                 else 0" +
-           "                 end) / sum(volume) as mkt_share" +
-           "         from (" +
-           "                 select" +
-           "                         year(o_orderdate) as o_year," +
-           "                         l_extendedprice * (1-l_discount) as volume," +
-           "                         n2.n_name as nation" +
-           "                 from" +
-           "                         PART," +
-           "                         SUPPLIER," +
-           "                         LINEITEM," +
-           "                         ORDERS," +
-           "                         CUSTOMER," +
-           "                         NATION n1," +
-           "                         NATION n2," +
-           "                         REGION" +
-           "                 where" +
-           "                         p_partkey = l_partkey" +
-           "                         and s_suppkey = l_suppkey" +
-           "                         and l_orderkey = o_orderkey" +
-           "                         and o_custkey = C_CUSTKEY" +
-           "                         and C_NATIONKEY = n1.n_nationkey" +
-           "                         and n1.n_regionkey = r_regionkey" +
-           "                         and trim(upper(r_name)) = 'AMERICA'" +
-           "                         and s_nationkey = n2.n_nationkey" +
-           "                         and o_orderdate between '1995-01-01' and '1996-12-31'" +
-           "                         and trim(upper(p_type)) = 'ECONOMY ANODIZED STEEL'" +
-           "         ) as all_nations" +
-           " group by" +
-           "         o_year" +
-           " order by" +
-           "         o_year"
-     }
-   }
-
-   def getResultString8():String = {
-     "YEAR|MKT_SHARE"
-   }
-
-   def getQuery9(isSnappy:Boolean, useIndex: Boolean): String = {
-     //1. COLOR = green.
-     if(isSnappy) {
-       if (!useIndex) {
-         "select" +
-           "         nation," +
-           "         o_year," +
-           "         sum(amount) as sum_profit" +
-           " from (" +
-           "         select" +
-           "                 N_NAME as nation," +
-           "                 year(o_orderdate) as o_year," +
-           "                 l_extendedprice * (1 - l_discount) - PS_SUPPLYCOST * l_quantity as amount" +
-           "         from" +
-           //           "                 PART," +
-           //           "                 SUPPLIER," +
-           //           "                 LINEITEM," +
-           //           "                 PARTSUPP," +
-           //           "                 ORDERS," +
-           //           "                 NATION" +
-           "                 LINEITEM," +
-           "                 ORDERS," +
-           "                 SUPPLIER," +
-           "                 NATION," +
-           "                 PART," +
-           "                 PARTSUPP" +
-           "         where" +
-           "                 S_SUPPKEY = l_suppkey" +
-           "                 and PS_SUPPKEY = l_suppkey" +
-           "                 and PS_PARTKEY = l_partkey" +
-           "                 and P_PARTKEY = l_partkey" +
-           "                 and o_orderkey = l_orderkey" +
-           "                 and S_NATIONKEY = N_NATIONKEY" +
-           "                 and P_NAME like '%green%'" +
-           "         ) as profit" +
-           " group by" +
-           "         nation," +
-           "         o_year" +
-           " order by" +
-           "         nation," +
-           "         o_year desc"
-       } else {
-         "select" +
-           "         nation," +
-           "         o_year," +
-           "         sum(amount) as sum_profit" +
-           " from (" +
-           "         select" +
-           "                 N_NAME as nation," +
-           "                 year(o_orderdate) as o_year," +
-           "                 l_extendedprice * (1 - l_discount) - PS_SUPPLYCOST * l_quantity as amount" +
-           "         from" +
-           "                 PART," +
-           "                 LINEITEM_PART," +
-           "                 PARTSUPP," +
-           "                 SUPPLIER," +
-           "                 ORDERS," +
-           "                 NATION" +
-           "         where" +
-           "                 S_SUPPKEY = l_suppkey" +
-           "                 and PS_SUPPKEY = l_suppkey" +
-           "                 and PS_PARTKEY = l_partkey" +
-           "                 and P_PARTKEY = l_partkey" +
-           "                 and o_orderkey = l_orderkey" +
-           "                 and S_NATIONKEY = N_NATIONKEY" +
-           "                 and P_NAME like '%green%'" +
-           "         ) as profit" +
-           " group by" +
-           "         nation," +
-           "         o_year" +
-           " order by" +
-           "         nation," +
-           "         o_year desc"
-       }
-     }else{
-       "select" +
-           "         nation," +
-           "         o_year," +
-           "         sum(amount) as sum_profit" +
-           " from (" +
-           "         select" +
-           "                 n_name as nation," +
-           "                 year(o_orderdate) as o_year," +
-           "                 l_extendedprice * (1 - l_discount) - ps_supplycost * l_quantity as amount" +
-           "         from" +
-           "                 PART," +
-           "                 SUPPLIER," +
-           "                 LINEITEM," +
-           "                 PARTSUPP," +
-           "                 ORDERS," +
-           "                 NATION" +
-           "         where" +
-           "                 s_suppkey = l_suppkey" +
-           "                 and ps_suppkey = l_suppkey" +
-           "                 and ps_partkey = l_partkey" +
-           "                 and p_partkey = l_partkey" +
-           "                 and o_orderkey = l_orderkey" +
-           "                 and s_nationkey = n_nationkey" +
-           "                 and p_name like '%green%'" +
-           "         ) as profit" +
-           " group by" +
-           "         nation," +
-           "         o_year" +
-           " order by" +
-           "         nation," +
-           "         o_year desc"
-     }
-   }
-
-   def getResultString9():String = {
-     "NATION|YEAR|SUM_PROFIT"
-   }
-   def getQuery10(isSappy:Boolean): String = {
-     //1.    DATE = 1993-10-01.
-     if(isSappy) {
-       "select" +
-           "         C_CUSTKEY," +
-           "         C_NAME," +
-           "         sum(l_extendedprice * (1 - l_discount)) as revenue," +
-           "         C_ACCTBAL," +
-           "         N_NAME," +
-           "         C_ADDRESS," +
-           "         C_PHONE," +
-           "         C_COMMENT" +
-           " from" +
-//           "         CUSTOMER," +
-//           "         ORDERS," +
-//           "         LINEITEM," +
-//           "         NATION" +
-           "         ORDERS," +
-           "         LINEITEM," +
-           "         CUSTOMER," +
-           "         NATION" +
-           " where" +
-           "         C_CUSTKEY = o_custkey" +
-           "         and l_orderkey = o_orderkey" +
-           "         and o_orderdate >= '1993-10-01'" +
-           "         and o_orderdate < add_months('1993-10-01', 3)" +
-           "         and l_returnflag = 'R'" +
-           "         and C_NATIONKEY = N_NATIONKEY" +
-           " group by" +
-           "         C_CUSTKEY," +
-           "         C_NAME," +
-           "         C_ACCTBAL," +
-           "         C_PHONE," +
-           "         N_NAME," +
-           "         C_ADDRESS," +
-           "         C_COMMENT" +
-           " order by" +
-           "         revenue desc"
-     }else{
-       "select" +
-           "         C_CUSTKEY," +
-           "         C_NAME," +
-           "         sum(l_extendedprice * (1 - l_discount)) as revenue," +
-           "         C_ACCTBAL," +
-           "         n_name," +
-           "         C_ADDRESS," +
-           "         C_PHONE," +
-           "         C_COMMENT" +
-           " from" +
-           "         CUSTOMER," +
-           "         ORDERS," +
-           "         LINEITEM," +
-           "         NATION" +
-           " where" +
-           "         C_CUSTKEY = o_custkey" +
-           "         and l_orderkey = o_orderkey" +
-           "         and o_orderdate >= '1993-10-01'" +
-           "         and o_orderdate < add_months('1993-10-01', 3)" +
-           "         and l_returnflag = 'R'" +
-           "         and C_NATIONKEY = n_nationkey" +
-           " group by" +
-           "         C_CUSTKEY," +
-           "         C_NAME," +
-           "         C_ACCTBAL," +
-           "         C_PHONE," +
-           "         n_name," +
-           "         C_ADDRESS," +
-           "         C_COMMENT" +
-           " order by" +
-           "         revenue desc"
-     }
-   }
-
-   def getResultString10():String = {
-     "C_CUSTKEY|C_NAME|REVENUE|C_ACCTBAL|N_NAME|C_ADDRESS|C_PHONE|C_COMMENT"
-   }
-
-   def getTempQuery11(isSnappy:Boolean):String = {
-     if(isSnappy) {
-       " select" +
-           "         sum(PS_SUPPLYCOST * PS_AVAILQTY) * 0.0001" +
-           " from" +
-           "         PARTSUPP," +
-           "         SUPPLIER," +
-           "         NATION" +
-           " where" +
-           "         PS_SUPPKEY = S_SUPPKEY" +
-           "         and S_NATIONKEY = N_NATIONKEY" +
-           "         and trim(upper(N_NAME)) = 'GERMANY'"
-     }else{
-       " select" +
-           "         sum(ps_supplycost * ps_availqty) * 0.0001" +
-           " from" +
-           "         PARTSUPP," +
-           "         SUPPLIER," +
-           "         NATION" +
-           " where" +
-           "         ps_suppkey = s_suppkey" +
-           "         and s_nationkey = n_nationkey" +
-           "         and trim(upper(n_name)) = 'GERMANY'"
-     }
-   }
-
-   def getQuery11(value : Any, isSnappy:Boolean): String = {
- //    1. NATION = GERMANY;
- //    2. FRACTION = 0.0001.
-     if(isSnappy) {
-       " select" +
-           "         PS_PARTKEY," +
-           "         sum(PS_SUPPLYCOST * PS_AVAILQTY) as value" +
-           " from" +
-           "         PARTSUPP," +
-           "         SUPPLIER," +
-           "         NATION" +
-           " where" +
-           "         PS_SUPPKEY = S_SUPPKEY" +
-           "         and S_NATIONKEY = N_NATIONKEY" +
-           "         and trim(upper(N_NAME)) = 'GERMANY'" +
-           " group by" +
-           "         PS_PARTKEY having" +
-           "         sum(PS_SUPPLYCOST * PS_AVAILQTY) > " +
-           value +
-           " order by" +
-           "         value desc"
-     }else{
-       " select" +
-           "         ps_partkey," +
-           "         sum(ps_supplycost * ps_availqty) as value" +
-           " from" +
-           "         PARTSUPP," +
-           "         SUPPLIER," +
-           "         NATION" +
-           " where" +
-           "         ps_suppkey = s_suppkey" +
-           "         and s_nationkey = n_nationkey" +
-           "         and trim(upper(n_name)) = 'GERMANY'" +
-           " group by" +
-           "         ps_partkey having" +
-           "         sum(ps_supplycost * ps_availqty) > " +
-           value +
-           " order by" +
-           "         value desc"
-     }
-   }
-
-   def getResultString11():String = {
-     "PS_PARTKEY|VALUE"
-   }
-
-
-   def getQuery12(): String = {
- //    1.SHIPMODE1 = MAIL;
- //    2. SHIPMODE2 = SHIP;
- //    3. DATE = 1994-01-01.
-     "select" +
-         "         l_shipmode," +
-         "         sum(case" +
-         "                 when o_orderpriority ='1-URGENT'" +
-         "                 or o_orderpriority ='2-HIGH'" +
-         "                 then 1" +
-         "                 else 0" +
-         "                 end" +
-         "         ) as high_line_count," +
-         "         sum(case" +
-         "                 when o_orderpriority <> '1-URGENT'" +
-         "                 and o_orderpriority <> '2-HIGH'" +
-         "                 then 1" +
-         "                 else 0" +
-         "                 end" +
-         "         ) as low_line_count" +
-         " from" +
-         "         ORDERS," +
-         "         LINEITEM" +
-         " where" +
-         "         o_orderkey = l_orderkey" +
-         "         and l_shipmode in ('MAIL', 'SHIP')" +
-         "         and l_commitdate < l_receiptdate" +
-         "         and l_shipdate < l_commitdate" +
-         "         and l_receiptdate >= '1994-01-01'" +
-         "         and l_receiptdate < add_months('1994-01-01',12)" +
-         " group by" +
-         "         l_shipmode" +
-         " order by" +
-         "         l_shipmode"
-   }
-
-   def getResultString12():String = {
-     "L_SHIPMODE|HIGH_LINE_COUNT|LOW_LINE_COUNT"
-   }
-
-   def getTempQuery13(useIndex: Boolean):String={
-     if (!useIndex) {
-       "select" +
-         "        C_CUSTKEY," +
-         "        count(o_orderkey) as c_count" +
-         " from" +
-         "        CUSTOMER left outer join ORDERS on" +
-         "        C_CUSTKEY = o_custkey" +
-         "        and o_comment not like '%special%requests%'" +
-         " group by" +
-         "        C_CUSTKEY"
-     } else {
-       "select" +
-         "        C_CUSTKEY," +
-         "        count(o_orderkey) as c_count" +
-         " from" +
-         "        CUSTOMER left outer join ORDERS_CUST on" +
-         "        C_CUSTKEY = o_custkey" +
-         "        and o_comment not like '%special%requests%'" +
-         " group by" +
-         "        C_CUSTKEY"
-     }
-   }
-   def getQuery13(): String = {
- //    1. WORD1 = special.
- //    2. WORD2 = requests.
-         "select" +
-         "        c_count, " +
-         "        count(*) as custdist" +
-         " from " +
-         "         ViewQ13" +
-         " group by" +
-         "         c_count" +
-         " order by" +
-         "         custdist desc," +
-         "         c_count desc"
-   }
-
-   def getResultString13():String = {
-     "C_COUNT|CUSTDIST"
-   }
-   def getQuery14(isSnappy:Boolean, useIndex: Boolean): String = {
-     //1.DATE = 1995-09-01.
-     if (isSnappy) {
-       if (!useIndex) {
-         "select" +
-           "         100.00 * sum(case" +
-           "                 when P_TYPE like 'PROMO%'" +
-           "                 then l_extendedprice*(1-l_discount)" +
-           "                 else 0" +
-           "                 end" +
-           "         ) / sum(l_extendedprice * (1 - l_discount)) as promo_revenue" +
-           " from" +
-           "         LINEITEM," +
-           "         PART" +
-           " where" +
-           "         l_partkey = P_PARTKEY" +
-           "         and l_shipdate >= '1995-09-01'" +
-           "         and l_shipdate < add_months ('1995-09-01', 1)"
-       } else {
-         "select" +
-           "         100.00 * sum(case" +
-           "                 when P_TYPE like 'PROMO%'" +
-           "                 then l_extendedprice*(1-l_discount)" +
-           "                 else 0" +
-           "                 end" +
-           "         ) / sum(l_extendedprice * (1 - l_discount)) as promo_revenue" +
-           " from" +
-           "         LINEITEM_PART," +
-           "         PART" +
-           " where" +
-           "         l_partkey = P_PARTKEY" +
-           "         and l_shipdate >= '1995-09-01'" +
-           "         and l_shipdate < add_months ('1995-09-01', 1)"
-       }
-     } else {
-       "select" +
-           "         100.00 * sum(case" +
-           "                 when p_type like 'PROMO%'" +
-           "                 then l_extendedprice*(1-l_discount)" +
-           "                 else 0" +
-           "                 end" +
-           "         ) / sum(l_extendedprice * (1 - l_discount)) as promo_revenue" +
-           " from" +
-           "         LINEITEM," +
-           "         PART" +
-           " where" +
-           "         l_partkey = p_partkey" +
-           "         and l_shipdate >= '1995-09-01'" +
-           "         and l_shipdate < add_months ('1995-09-01', 1)"
-     }
-   }
-
-   def getResultString14():String = {
-     "PROMO_REVENUE"
-   }
-
-   def getTempQuery15_1():String = {
-         "select" +
-         "         l_suppkey as supplier_no," +
-         "         sum(l_extendedprice * (1 - l_discount)) as total_revenue" +
-         " from" +
-         "         LINEITEM" +
-         " where" +
-         "         l_shipdate >= '1996-01-01'" +
-         "         and l_shipdate < add_months('1996-01-01',3) " +
-         " group by" +
-         "         l_suppkey"
-   }
-
-   def getTempQuery15_2():String = {
-       "select" +
-       "          max(total_revenue) as max_revenue" +
-       " from" +
-       "          revenue"
-   }
-
-   def getQuery15(isSNappy:Boolean): String = {
-     if (isSNappy) {
-       "select       " +
-           "         S_SUPPKEY," +
-           "         S_NAME," +
-           "         S_ADDRESS," +
-           "         S_PHONE," +
-           "         total_revenue" +
-           " from" +
-           "         supplier, revenue" +
-           " where" +
-           "         S_SUPPKEY = supplier_no" +
-           "         and total_revenue = (" +
-           "                       select" +
-           "                             max_revenue" +
-           "                       from" +
-           "                             ViewQ15" +
-           "   ) " +
-           " order by" +
-           "        S_SUPPKEY"
-     } else {
-       "select       " +
-           "         s_suppkey," +
-           "         s_name," +
-           "         s_address," +
-           "         s_phone," +
-           "         total_revenue" +
-           " from" +
-           "         SUPPLIER, revenue" +
-           " where" +
-           "         s_suppkey = supplier_no" +
-           "         and total_revenue = (" +
-           "                       select" +
-           "                             max_revenue" +
-           "                       from" +
-           "                             ViewQ15" +
-           "   ) " +
-           " order by" +
-           "        s_suppkey"
-     }
-   }
-
-   def getResultString15():String = {
-     "S_SUPPKEY|S_NAME|S_ADDRESS|S_PHONE|TOTAL_REVENUE"
-   }
-
-   def getQuery16(isSnappy:Boolean): String = {
- //    1. BRAND = Brand#45.
- //    2. TYPE = MEDIUM POLISHED .
- //    3. SIZE1 = 49
- //    4. SIZE2 = 14
- //    5. SIZE3 = 23
- //    6. SIZE4 = 45
- //    7. SIZE5 = 19
- //    8. SIZE6 = 3
- //    9. SIZE7 = 36
- //    10. SIZE8 = 9.
-     if (isSnappy) {
-       "select" +
-           "         P_BRAND," +
-           "         P_TYPE," +
-           "         P_SIZE," +
-           "         count(distinct PS_SUPPKEY) as supplier_cnt" +
-           " from" +
-           "         PARTSUPP," +
-           "         PART" +
-           " where" +
-           "         P_PARTKEY = PS_PARTKEY" +
-           "         and P_BRAND <> 'Brand#45'" +
-           "         and P_TYPE not like 'MEDIUM POLISHED%'" +
-           "         and P_SIZE in (49, 14, 23, 45, 19, 3, 36, 9)" +
-           "         and PS_SUPPKEY not in (" +
-           "                 select" +
-           "                         S_SUPPKEY" +
-           "                 from" +
-           "                         SUPPLIER" +
-           "                 where" +
-           "                         S_COMMENT like '%Customer%Complaints%'" +
-           "         )" +
-           " group by" +
-           "         P_BRAND," +
-           "         P_TYPE," +
-           "         P_SIZE" +
-           " order by" +
-           "         supplier_cnt desc," +
-           "         P_BRAND," +
-           "         P_TYPE," +
-           "         P_SIZE"
-     } else {
-       "select" +
-           "         p_brand," +
-           "         p_type," +
-           "         p_size," +
-           "         count(distinct ps_suppkey) as supplier_cnt" +
-           " from" +
-           "         PARTSUPP," +
-           "         PART" +
-           " where" +
-           "         p_partkey = ps_partkey" +
-           "         and p_brand <> 'Brand#45'" +
-           "         and p_type not like 'MEDIUM POLISHED%'" +
-           "         and p_size in (49, 14, 23, 45, 19, 3, 36, 9)" +
-           "         and ps_suppkey not in (" +
-           "                 select" +
-           "                         s_suppkey" +
-           "                 from" +
-           "                         SUPPLIER" +
-           "                 where" +
-           "                         s_comment like '%Customer%Complaints%'" +
-           "         )" +
-           " group by" +
-           "         p_brand," +
-           "         p_type," +
-           "         p_size" +
-           " order by" +
-           "         supplier_cnt desc," +
-           "         p_brand," +
-           "         p_type," +
-           "         p_size"
-     }
-   }
-
-   def getResultString16():String = {
-     "P_BRAND|P_TYPE|P_SIZE|SUPPLIER_CNT"
-   }
-
-   def getTempQuery17(useIndex: Boolean): String = {
-     if (!useIndex) {
-       "select" +
-         "        l_partkey as v_partkey, " +
-         "        0.2 * avg(l_quantity) as v_quantity" +
-         " from" +
-         "        LINEITEM" +
-         " group by" +
-         "       l_partkey"
-     } else {
-       "select" +
-         "        l_partkey as v_partkey, " +
-         "        0.2 * avg(l_quantity) as v_quantity" +
-         " from" +
-         "        LINEITEM_PART" +
-         " group by" +
-         "       l_partkey"
-     }
-   }
-
-   def getQuery17(isSnappy:Boolean, useIndex: Boolean): String = {
- //    1. BRAND = Brand#23;
- //    2. CONTAINER = MED BOX.
-     if (isSnappy) {
-       if (!useIndex) {
-         "select" +
-           "         sum(l_extendedprice) / 7.0 as avg_yearly" +
-           " from" +
-           "         LINEITEM," +
-           "         PART," +
-           "         ViewQ17" +
-           " where" +
-           "         P_PARTKEY = l_partkey" +
-           "         and trim(P_BRAND) = 'Brand#23'" +
-           "         and trim(upper(P_CONTAINER)) = 'MED BOX'" +
-           "         and l_quantity < v_quantity" +
-           "         and v_partkey = P_PARTKEY"
-       } else {
-         "select" +
-           "         sum(l_extendedprice) / 7.0 as avg_yearly" +
-           " from" +
-           "         LINEITEM_PART," +
-           "         PART," +
-           "         ViewQ17" +
-           " where" +
-           "         P_PARTKEY = l_partkey" +
-           "         and trim(P_BRAND) = 'Brand#23'" +
-           "         and trim(upper(P_CONTAINER)) = 'MED BOX'" +
-           "         and l_quantity < v_quantity" +
-           "         and v_partkey = P_PARTKEY"
-       }
-     } else {
-       "select" +
-           "         sum(l_extendedprice) / 7.0 as avg_yearly" +
-           " from" +
-           "         LINEITEM," +
-           "         PART," +
-           "         ViewQ17" +
-           " where" +
-           "         p_partkey = l_partkey" +
-           "         and trim(p_brand) = 'Brand#23'" +
-           "         and trim(upper(p_container)) = 'MED BOX'" +
-           "         and l_quantity < v_quantity" +
-           "         and v_partkey = p_partkey"
-     }
-   }
-
-   def getResultString17():String = {
-     "AVG_YEARLY"
-   }
-   def getQuery18(): String = {
-     //1.QUANTITY = 300
-     "select" +
-         "         C_NAME," +
-         "         C_CUSTKEY," +
-         "         o_orderkey," +
-         "         o_orderdate," +
-         "         o_totalprice," +
-         "         sum(l_quantity)" +
-         " from" +
-//         "         CUSTOMER," +
-//         "         ORDERS," +
-//         "         LINEITEM" +
-         "         LINEITEM," +
-         "         ORDERS," +
-         "         CUSTOMER" +
-         " where" +
-         "         o_orderkey in (" +
-         "                 select" +
-         "                         l_orderkey" +
-         "                 from" +
-         "                         LINEITEM" +
-         "                 group by" +
-         "                         l_orderkey having sum(l_quantity) > 314" +
-         "         )" +
-         "         and C_CUSTKEY = o_custkey" +
-         "         and o_orderkey = l_orderkey" +
-         " group by" +
-         "         C_NAME," +
-         "         C_CUSTKEY," +
-         "         o_orderkey," +
-         "         o_orderdate," +
-         "         o_totalprice" +
-         " order by" +
-         "         o_totalprice desc," +
-         "         o_orderdate"
-   }
-
-   def getResultString18():String = {
-     "C_NAME|C_CUSTKEY|O_ORDERKEY|O_ORDERDATE|O_TOTALPRICE|Sum(L_QUANTITY)"
-   }
-   def getQuery19(isSnappy:Boolean, useIndex: Boolean): String = {
- //    1. QUANTITY1 = 1.
- //    2. QUANTITY2 = 10.
- //    3. QUANTITY3 = 20.
- //    4. BRAND1 = Brand#12.
- //    5. BRAND2 = Brand#23.
- //    6. BRAND3 = Brand#34.
-     if(isSnappy) {
-       if (!useIndex) {
-         "select" +
-           "         sum(l_extendedprice * (1 - l_discount) ) as revenue" +
-           " from" +
-           "         LINEITEM," +
-           "         PART" +
-           " where" +
-           "         (" +
-           "                 P_PARTKEY = l_partkey" +
-           "                 and P_BRAND = \"Brand#1\"" +
-           "                 and P_CONTAINER in ( \"SM CASE\", \"SM BOX\", \"SM PACK\", \"SM PKG\")" +
-           "                 and l_quantity >= 1 and l_quantity <= 1 + 10" +
-           "                 and P_SIZE between 1 and 5" +
-           "                 and l_shipmode in (\"AIR\", \"AIR REG\")" +
-           "                 and l_shipinstruct = \"DELIVER IN PERSON\"" +
-           "         )" +
-           "         or" +
-           "         (" +
-           "                 P_PARTKEY = l_partkey" +
-           "                 and P_BRAND = \"Brand#23\"" +
-           "                 and P_CONTAINER in (\"MED BAG\", \"MED BOX\", \"MED PKG\", \"MED PACK\")" +
-           "                 and l_quantity >= 10 and l_quantity <= 10 + 10" +
-           "                 and P_SIZE between 1 and 10" +
-           "                 and l_shipmode in (\"AIR\", \"AIR REG\")" +
-           "                 and l_shipinstruct = \"DELIVER IN PERSON\"" +
-           "         )" +
-           "         or" +
-           "         (" +
-           "                 P_PARTKEY = l_partkey" +
-           "                 and P_BRAND = \"Brand#34\"" +
-           "                 and P_CONTAINER in ( \"LG CASE\", \"LG BOX\", \"LG PACK\", \"LG PKG\")" +
-           "                 and l_quantity >= 20 and l_quantity <= 20 + 10" +
-           "                 and P_SIZE between 1 and 15" +
-           "                 and l_shipmode in (\"AIR\", \"AIR REG\")" +
-           "                 and l_shipinstruct = \"DELIVER IN PERSON\"" +
-           "         )"
-       } else {
-         "select" +
-           "         sum(l_extendedprice * (1 - l_discount) ) as revenue" +
-           " from" +
-           "         LINEITEM_PART," +
-           "         PART" +
-           " where" +
-           "         (" +
-           "                 P_PARTKEY = l_partkey" +
-           "                 and P_BRAND = \"Brand#1\"" +
-           "                 and P_CONTAINER in ( \"SM CASE\", \"SM BOX\", \"SM PACK\", \"SM PKG\")" +
-           "                 and l_quantity >= 1 and l_quantity <= 1 + 10" +
-           "                 and P_SIZE between 1 and 5" +
-           "                 and l_shipmode in (\"AIR\", \"AIR REG\")" +
-           "                 and l_shipinstruct = \"DELIVER IN PERSON\"" +
-           "         )" +
-           "         or" +
-           "         (" +
-           "                 P_PARTKEY = l_partkey" +
-           "                 and P_BRAND = \"Brand#23\"" +
-           "                 and P_CONTAINER in (\"MED BAG\", \"MED BOX\", \"MED PKG\", \"MED PACK\")" +
-           "                 and l_quantity >= 10 and l_quantity <= 10 + 10" +
-           "                 and P_SIZE between 1 and 10" +
-           "                 and l_shipmode in (\"AIR\", \"AIR REG\")" +
-           "                 and l_shipinstruct = \"DELIVER IN PERSON\"" +
-           "         )" +
-           "         or" +
-           "         (" +
-           "                 P_PARTKEY = l_partkey" +
-           "                 and P_BRAND = \"Brand#34\"" +
-           "                 and P_CONTAINER in ( \"LG CASE\", \"LG BOX\", \"LG PACK\", \"LG PKG\")" +
-           "                 and l_quantity >= 20 and l_quantity <= 20 + 10" +
-           "                 and P_SIZE between 1 and 15" +
-           "                 and l_shipmode in (\"AIR\", \"AIR REG\")" +
-           "                 and l_shipinstruct = \"DELIVER IN PERSON\"" +
-           "         )"
-       }
-     }else{
-       "select" +
-           "         sum(l_extendedprice * (1 - l_discount) ) as revenue" +
-           " from" +
-           "         LINEITEM," +
-           "         PART" +
-           " where" +
-           "         (" +
-           "                 p_partkey = l_partkey" +
-           "                 and p_brand = \"Brand#12\"" +
-           "                 and p_container in (\"SM CASE\", \"SM BOX\", \"SM PACK\", \"SM PKG\")" +
-           "                 and l_quantity >= 1 and l_quantity <= 1 + 10" +
-           "                 and p_size between 1 and 5" +
-           "                 and l_shipmode in (\"AIR\", \"AIR REG\")" +
-           "                 and l_shipinstruct = \"DELIVER IN PERSON\"" +
-           "         )" +
-           "         or" +
-           "         (" +
-           "                 p_partkey = l_partkey" +
-           "                 and p_brand = \"Brand#23\"" +
-           "                 and p_container in (\"MED BAG\", \"MED BOX\", \"MED PKG\", \"MED PACK\")" +
-           "                 and l_quantity >= 10 and l_quantity <= 10 + 10" +
-           "                 and p_size between 1 and 10" +
-           "                 and l_shipmode in (\"AIR\", \"AIR REG\")" +
-           "                 and l_shipinstruct = \"DELIVER IN PERSON\"" +
-           "         )" +
-           "         or" +
-           "         (" +
-           "                 p_partkey = l_partkey" +
-           "                 and p_brand = ‘Brand#34’" +
-           "                 and p_container in ( \"LG CASE\", \"LG BOX\", \"LG PACK\", \"LG PKG\")" +
-           "                 and l_quantity >= 20 and l_quantity <= 20 + 10" +
-           "                 and p_size between 1 and 15" +
-           "                 and l_shipmode in (\"AIR\", \"AIR REG\")" +
-           "                 and l_shipinstruct = \"DELIVER IN PERSON\"" +
-           "         )"
-     }
-   }
-
-   def getResultString19():String = {
-     "REVENUE"
-   }
-
-   def getTempQuery20(useIndex: Boolean): String={
-     if (!useIndex) {
-       "select" +
-         "               0.5 * sum(l_quantity) as v_quantity," +
-         "               l_partkey as v_partkey," +
-         "               l_suppkey as v_suppkey" +
-         " from" +
-         "               LINEITEM" +
-         " where" +
-         "               l_shipdate >= '1994-01-01'" +
-         "               and l_shipdate < add_months('1994-01-01', 12)" +
-         " group by" +
-         "               l_partkey, l_suppkey"
-     }  else {
-       "select" +
-         "               0.5 * sum(l_quantity) as v_quantity," +
-         "               l_partkey as v_partkey," +
-         "               l_suppkey as v_suppkey" +
-         " from" +
-         "               LINEITEM_PART" +
-         " where" +
-         "               l_shipdate >= '1994-01-01'" +
-         "               and l_shipdate < add_months('1994-01-01', 12)" +
-         " group by" +
-         "               l_partkey, l_suppkey"
-     }
-   }
-
-   def getQuery20(isSnappy:Boolean): String = {
- //    1. COLOR = forest.
- //    2. DATE = 1994-01-01.
- //    3. NATION = CANADA.
-     if (isSnappy) {
-       "select" +
-           "         S_NAME," +
-           "         S_ADDRESS" +
-           " from" +
-           "         SUPPLIER, NATION" +
-           " where" +
-           "         S_SUPPKEY in (" +
-           "                 select" +
-           "                         PS_SUPPKEY" +
-           "                 from" +
-           "                         PARTSUPP, ViewQ20" +
-           "                 where" +
-           "                         PS_PARTKEY in (" +
-           "                                 select" +
-           "                                         P_PARTKEY" +
-           "                                 from" +
-           "                                         PART" +
-           "                                 where" +
-           "                                         P_NAME like 'forest%'" +
-           "                         )" +
-           "                         and PS_AVAILQTY > v_quantity" +
-           "                         and v_partkey = PS_PARTKEY" +
-           "                         and v_suppkey = PS_SUPPKEY" +
-           "         )" +
-           "         and S_NATIONKEY = N_NATIONKEY" +
-           "         and trim(upper(N_NAME)) = 'CANADA'" +
-           " order by" +
-           "         S_NAME"
-     } else {
-       "select" +
-           "         s_name," +
-           "         s_address" +
-           " from" +
-           "         SUPPLIER, NATION" +
-           " where" +
-           "         s_suppkey in (" +
-           "                 select" +
-           "                         ps_suppkey" +
-           "                 from" +
-           "                         PARTSUPP, ViewQ20" +
-           "                 where" +
-           "                         ps_partkey in (" +
-           "                                 select" +
-           "                                         p_partkey" +
-           "                                 from" +
-           "                                         PART" +
-           "                                 where" +
-           "                                         p_name like 'forest%'" +
-           "                         )" +
-           "                         and ps_availqty > v_quantity" +
-           "                         and v_partkey = ps_partkey" +
-           "                         and v_suppkey = ps_suppkey" +
-           "         )" +
-           "         and s_nationkey = n_nationkey" +
-           "         and trim(upper(n_name)) = 'CANADA'" +
-           " order by" +
-           "         s_name"
-     }
-   }
-
-   def getResultString20():String = {
-     "S_NAME|S_ADDRESS"
-   }
-
-   def getQuery21(isSnappy:Boolean): String = {
-     //NATION = SAUDI ARABIA.
-     if(isSnappy) {
-       "select" +
-           "         S_NAME," +
-           "         count(*) as numwait" +
-           " from" +
-           "         SUPPLIER," +
-           "         LINEITEM l1," +
-           "         ORDERS," +
-           "         NATION" +
-           " where" +
-           "         S_SUPPKEY = l1.l_suppkey" +
-           "         and o_orderkey = l1.l_orderkey" +
-           "         and o_orderstatus = \"F\"" +
-           "         and l1.l_receiptdate > l1.l_commitdate" +
-           "         and exists (" +
-           "                 select" +
-           "                         *" +
-           "                 from" +
-           "                         LINEITEM l2" +
-           "                 where" +
-           "                         l2.l_orderkey = l1.l_orderkey" +
-           "                         and l2.l_suppkey <> l1.l_suppkey" +
-           "         )" +
-           "         and not exists (" +
-           "                 select" +
-           "                         *" +
-           "                 from" +
-           "                         LINEITEM l3" +
-           "                 where" +
-           "                         l3.l_orderkey = l1.l_orderkey" +
-           "                         and l3.l_suppkey <> l1.l_suppkey" +
-           "                         and l3.l_receiptdate > l3.l_commitdate" +
-           "         )" +
-           "         and S_NATIONKEY = N_NATIONKEY" +
-           "         and N_NAME = \"SAUDI ARABIA\"" +
-           " group by" +
-           "         S_NAME" +
-           " order by" +
-           "         numwait desc," +
-           "         S_NAME"
-     }else{
-       "select" +
-           "         s_name," +
-           "         count(*) as numwait" +
-           " from" +
-           "         SUPPLIER," +
-           "         LINEITEM l1," +
-           "         ORDERS," +
-           "         NATION" +
-           " where" +
-           "         s_suppkey = l1.l_suppkey" +
-           "         and o_orderkey = l1.l_orderkey" +
-           "         and o_orderstatus = \"F\"" +
-           "         and l1.l_receiptdate > l1.l_commitdate" +
-           "         and exists (" +
-           "                 select" +
-           "                         *" +
-           "                 from" +
-           "                         LINEITEM l2" +
-           "                 where" +
-           "                         l2.l_orderkey = l1.l_orderkey" +
-           "                         and l2.l_suppkey <> l1.l_suppkey" +
-           "         )" +
-           "         and not exists (" +
-           "                 select" +
-           "                         *" +
-           "                 from" +
-           "                         LINEITEM l3" +
-           "                 where" +
-           "                         l3.l_orderkey = l1.l_orderkey" +
-           "                         and l3.l_suppkey <> l1.l_suppkey" +
-           "                         and l3.l_receiptdate > l3.l_commitdate" +
-           "         )" +
-           "         and s_nationkey = n_nationkey" +
-           "         and n_name = \"SAUDI ARABIA\"" +
-           " group by" +
-           "         s_name" +
-           " order by" +
-           "         numwait desc," +
-           "         s_name"
-     }
-   }
-
-   def getResultString21():String = {
-     "S_NAME|NUMWAIT"
-   }
-
-   def getTempQuery22(useIndex: Boolean) : String={
-         "select" +
-         "         avg(C_ACCTBAL)" +
-         " from" +
-         "         CUSTOMER" +
-         " where" +
-         "         C_ACCTBAL > 0.00" +
-         "         and SUBSTR (C_PHONE,1,2) in" +
-         "         (\"13\",\"31\",\"23\",\"29\",\"30\",\"18\",\"17\")"
-
-   }
-   def getQuery22(value:String, useIndex: Boolean): String = {
- //    1. I1 = 13.
- //    2. I2 = 31.
- //    3. I3 = 23.
- //    4. I4 = 29.
- //    5. I5 = 30.
- //    6. I6 = 18.
- //    7. I7 = 17.
-     if (!useIndex) {
-       "select" +
-         "         cntrycode," +
-         "         count(*) as numcust," +
-         "         sum(C_ACCTBAL) as totacctbal" +
-         " from (" +
-         "         select" +
-         "                 SUBSTR(C_PHONE,1,2) as cntrycode," +
-         "                 C_ACCTBAL" +
-         "         from" +
-         "                 CUSTOMER  left outer join  ORDERS  on  o_custkey = C_CUSTKEY  " +
-         "         where" +
-         "                 SUBSTR(C_PHONE,1,2) IN" +
-         "                         (\"13\",\"31\",\"23\",\"29\",\"30\",\"18\",\"17\")" +
-         "                 and C_ACCTBAL > " +
-         "                 " + value +
-         "                 and o_orderkey IS NULL " +
-         "         ) as custsale" +
-         " group by" +
-         "         cntrycode" +
-         " order by" +
-         "         cntrycode"
-     } else {
-       "select" +
-         "         cntrycode," +
-         "         count(*) as numcust," +
-         "         sum(C_ACCTBAL) as totacctbal" +
-         " from (" +
-         "         select" +
-         "                 SUBSTR(C_PHONE,1,2) as cntrycode," +
-         "                 C_ACCTBAL" +
-         "         from" +
-         "                 CUSTOMER  left outer join  ORDERS_CUST  on  o_custkey = C_CUSTKEY  " +
-         "         where" +
-         "                 SUBSTR(C_PHONE,1,2) IN" +
-         "                         (\"13\",\"31\",\"23\",\"29\",\"30\",\"18\",\"17\")" +
-         "                 and C_ACCTBAL > " +
-         "                 " + value +
-         "                 and o_orderkey IS NULL " +
-         "         ) as custsale" +
-         " group by" +
-         "         cntrycode" +
-         " order by" +
-         "         cntrycode"
-     }
-   }
-
-   def getResultString22():String = {
-     "CNTRYCODE|NUMCUST|TOTACCTBAL"
-   }
-
-
- }
->>>>>>> b8b9207e
