/*
 * Copyright (c) 2017 SnappyData, Inc. All rights reserved.
 *
 * Licensed under the Apache License, Version 2.0 (the "License"); you
 * may not use this file except in compliance with the License. You
 * may obtain a copy of the License at
 *
 * http://www.apache.org/licenses/LICENSE-2.0
 *
 * Unless required by applicable law or agreed to in writing, software
 * distributed under the License is distributed on an "AS IS" BASIS,
 * WITHOUT WARRANTIES OR CONDITIONS OF ANY KIND, either express or
 * implied. See the License for the specific language governing
 * permissions and limitations under the License. See accompanying
 * LICENSE file.
 */

package org.apache.spark.sql.store

import scala.concurrent.duration.FiniteDuration

import io.snappydata.Property

import org.apache.spark.SparkConf
import org.apache.spark.memory.SnappyUnifiedMemoryManager
import org.apache.spark.sql.execution.benchmark.ColumnCacheBenchmark
import org.apache.spark.sql.execution.columnar.ColumnTableScan
import org.apache.spark.sql.internal.SQLConf
import org.apache.spark.sql.{DataFrame, DataFrameReader, SnappySession}
import org.apache.spark.util.{Benchmark, QueryBenchmark}
import org.apache.spark.sql.snappy._
import scala.concurrent.duration._

/**
 * Tests for column table having sorted columns.
 */
class SortedColumnPerformanceTests extends ColumnTablesTestBase {

  override def newSparkConf(addOn: SparkConf => SparkConf = null): SparkConf = {
    val conf = new SparkConf()
        .setIfMissing("spark.master", s"local[${SortedColumnPerformanceTests.cores}]")
        .setAppName("microbenchmark")
    conf.set("snappydata.store.critical-heap-percentage", "95")
    if (SnappySession.isEnterpriseEdition) {
      conf.set("snappydata.store.memory-size", "1200m")
    }
    conf.set("spark.memory.manager", classOf[SnappyUnifiedMemoryManager].getName)
    conf.set("spark.serializer", "org.apache.spark.serializer.PooledKryoSerializer")
    conf.set("spark.closure.serializer", "org.apache.spark.serializer.PooledKryoSerializer")
    if (addOn != null) {
      addOn(conf)
    }
    conf
  }

  test("PointQuery performance") {
    val session = this.snc.snappySession
    val colTableName = "colDeltaTable"
    val numElements = 999551
    val numTimesInsert = 199
    val numTimesUpdate = 1

    val totalElements = (numElements * 0.6 * numTimesUpdate +
        numElements * 0.4 * numTimesUpdate).toLong
    val numBuckets = 4
    val numIters = 1000

    SortedColumnTests.verfiyInsertDataExists(session, numElements, multiple = 1)
    SortedColumnTests.verfiyInsertDataExists(session, numElements, numTimesInsert)
    SortedColumnTests.verfiyUpdateDataExists(session, numElements, numTimesUpdate)
    val dataFrameReader : DataFrameReader = session.read
    val insertDF: DataFrame = dataFrameReader.load(SortedColumnTests.filePathInsert(numElements,
      multiple = 1))
    val updateDF: DataFrame = dataFrameReader.load(SortedColumnTests.filePathUpdate(numElements,
      numTimesUpdate))

    def prepare(): Unit = {
      SortedColumnTests.createColumnTable(session, colTableName, numBuckets, numElements)
      try {
        session.conf.set(Property.ColumnBatchSize.name, "24M") // default
        session.conf.set(Property.ColumnMaxDeltaRows.name, "100")
        var j = 0
        while (j < numTimesInsert) {
          insertDF.write.insertInto(colTableName)
          j += 1
        }
        updateDF.write.putInto(colTableName)
      } finally {
        session.conf.unset(Property.ColumnBatchSize.name)
        session.conf.unset(Property.ColumnMaxDeltaRows.name)
      }
    }

    val benchmark = new Benchmark("PointQuery", totalElements)
    var iter = 1
    benchmark.addCase("Master", numIters, prepare) { _ =>
      SortedColumnPerformanceTests.executeQuery_PointQuery(session, colTableName, iter,
        numTimesInsert, numTimesUpdate = 1)
      iter += 1
    }
    benchmark.run()
    // Thread.sleep(50000000)
  }

  test("JoinQuery performance") {
    val session = this.snc.snappySession
    val colTableName = "colDeltaTable"
    val joinTableName = "joinDeltaTable"
    val numElements = 999551
    val numTimesInsert = 199
    val numTimesUpdate = 1

    val totalElements = (numElements * 0.6 * numTimesUpdate +
        numElements * 0.4 * numTimesUpdate).toLong
    val numBuckets = 4
    val numIters = 100

    SortedColumnTests.verfiyInsertDataExists(session, numElements, multiple = 1)
    SortedColumnTests.verfiyUpdateDataExists(session, numElements, numTimesUpdate)
    val dataFrameReader : DataFrameReader = session.read
    val insertDF: DataFrame = dataFrameReader.load(SortedColumnTests.filePathInsert(numElements,
      multiple = 1))
    val updateDF: DataFrame = dataFrameReader.load(SortedColumnTests.filePathUpdate(numElements,
      numTimesUpdate))

    def prepare(): Unit = {
      SortedColumnTests.createColumnTable(session, colTableName, numBuckets, numElements)
      SortedColumnTests.createColumnTable(session, joinTableName, numBuckets, numElements)
      try {
        session.conf.set(Property.ColumnBatchSize.name, "24M") // default
        session.conf.set(Property.ColumnMaxDeltaRows.name, "100")
        var j = 0
        while (j < numTimesInsert) {
          insertDF.write.insertInto(colTableName)
          insertDF.write.insertInto(joinTableName)
          j += 1
        }
        updateDF.write.putInto(colTableName)
        updateDF.write.putInto(joinTableName)
      } finally {
        session.conf.unset(Property.ColumnBatchSize.name)
        session.conf.unset(Property.ColumnMaxDeltaRows.name)
      }
    }

    val benchmark = new Benchmark("JoinQuery", totalElements)
    var iter = 1
    benchmark.addCase("Master", numIters, prepare) { _ =>
      SortedColumnPerformanceTests.executeQuery_JoinQuery(session, colTableName, joinTableName,
        iter, numTimesInsert, numTimesUpdate = 1)
      iter += 1
    }
    benchmark.run()
    // Thread.sleep(50000000)
  }

  test("insert performance") {
    val snc = this.snc.snappySession
    val colTableName = "colDeltaTable"
    val numElements = 9999551
    val numBuckets = SortedColumnPerformanceTests.cores
    val numIters = 2

    SortedColumnPerformanceTests.benchmarkInsert(snc, colTableName, numBuckets, numElements,
      numIters, "insert")
  }

  ignore("Old PointQuery performance") {
    val snc = this.snc.snappySession
    val colTableName = "colDeltaTable"
    val numElements = 999551
    val numBuckets = 3
    val numIters = 100
    SortedColumnPerformanceTests.benchmarkQuery(snc, colTableName, numBuckets, numElements,
      numIters, "PointQuery", numTimesInsert = 200,
<<<<<<< HEAD
      doVerifyFullSize = true)(SortedColumnPerformanceTests.executeQuery_PointQuery)
    // Thread.sleep(50000000)
=======
      doVerifyFullSize = true)(SortedColumnPerformanceTests.executeQuery_PointQuery_mt)
    // Thread.sleep(5000000)
>>>>>>> 44047f35
  }

  test("PointQuery performance multithreaded 1") {
    val snc = this.snc.snappySession
    SortedColumnPerformanceTests.mutiThreadedPointQuery(snc, numThreads = 1)
    // Thread.sleep(5000000)
  }

  test("PointQuery performance multithreaded 4") {
    val snc = this.snc.snappySession
    val totalNumThreads = SortedColumnPerformanceTests.cores
    SortedColumnPerformanceTests.mutiThreadedPointQuery(snc, totalNumThreads)
    // Thread.sleep(5000000)
  }

  test("PointQuery performance multithreaded 8") {
    val snc = this.snc.snappySession
    val totalNumThreads = 2 * SortedColumnPerformanceTests.cores
    SortedColumnPerformanceTests.mutiThreadedPointQuery(snc, totalNumThreads)
    // Thread.sleep(5000000)
  }

  test("PointQuery performance multithreaded 16") {
    val snc = this.snc.snappySession
    val totalNumThreads = 4 * SortedColumnPerformanceTests.cores
    SortedColumnPerformanceTests.mutiThreadedPointQuery(snc, totalNumThreads)
    // Thread.sleep(5000000)
  }

  test("PointQuery performance multithreaded 32") {
    val snc = this.snc.snappySession
    val totalNumThreads = 4 * SortedColumnPerformanceTests.cores
    SortedColumnPerformanceTests.mutiThreadedPointQuery(snc, totalNumThreads)
    // Thread.sleep(5000000)
  }

  ignore("Old RangeQuery performance") {
    val snc = this.snc.snappySession
    val colTableName = "colDeltaTable"
    val numElements = 999551
    val numBuckets = 3
    val numIters = 21
    SortedColumnPerformanceTests.benchmarkQuery(snc, colTableName, numBuckets, numElements,
      numIters, "RangeQuery", numTimesInsert = 10,
<<<<<<< HEAD
      doVerifyFullSize = true)(SortedColumnPerformanceTests.executeQuery_RangeQuery)
    // Thread.sleep(50000000)
=======
      doVerifyFullSize = true)(SortedColumnPerformanceTests.executeQuery_RangeQuery_mt)
    // Thread.sleep(5000000)
>>>>>>> 44047f35
  }

  ignore("Old JoinQuery performance") {
    val snc = this.snc.snappySession
    val colTableName = "colDeltaTable"
    val jnTableName = "joinDeltaTable"
    val numElements = 999551
    val numBuckets = 3
    val numIters = 1
    SortedColumnPerformanceTests.benchmarkQuery(snc, colTableName, numBuckets, numElements,
      numIters, "JoinQuery", numTimesInsert = 200, doVerifyFullSize = true,
      joinTableName = Some(jnTableName))(SortedColumnPerformanceTests.executeQuery_JoinQuery_mt)
    // Thread.sleep(5000000)
  }
}

object SortedColumnPerformanceTests {
  val cores: Int = math.min(16, Runtime.getRuntime.availableProcessors())

  def executeQuery_PointQuery(session: SnappySession, colTableName: String, iterCount: Int,
      numTimesInsert: Int, numTimesUpdate: Int): Unit = {
    val param = getParam(iterCount, params)
    val query = s"select * from $colTableName where id = $param"
    val expectedNumResults = if (param % 10 < 6) numTimesInsert else numTimesUpdate
    val result = session.sql(query).collect()
    val passed = result.length == expectedNumResults
    // scalastyle:off
    // println(s"Query = $query result=${result.length} $expectedNumResults $iterCount")
    // scalastyle:on
    passed
  }

  def executeQuery_JoinQuery(session: SnappySession, colTableName: String, joinTableName: String,
      iterCount: Int, numTimesInsert: Int, numTimesUpdate: Int): Unit = {
    val query = s"select AVG(A.id), COUNT(B.id) " +
        s" from $colTableName A inner join $joinTableName B where A.id = B.id"
    val result = session.sql(query).collect()
    // scalastyle:off
    if (iterCount < 0) {
      println(s"Query = $query result=${result.length}")
      result.foreach(r => print(s"[${r.getDouble(0)}, ${r.getLong(1)}], "))
      println()
    }
    // scalastyle:on
  }

  private def doGC(): Unit = {
    System.gc()
    System.runFinalization()
    System.gc()
    System.runFinalization()
  }

  def benchmarkInsert(session: SnappySession, colTableName: String, numBuckets: Int,
      numElements: Long, numIters: Int, queryMark: String,
      doVerifyFullSize: Boolean = false): Unit = {
    val benchmark = new Benchmark(s"Benchmark $queryMark", numElements, outputPerIteration = true)
    SortedColumnTests.verfiyInsertDataExists(session, numElements)
    SortedColumnTests.verfiyUpdateDataExists(session, numElements)
    val dataFrameReader : DataFrameReader = session.read
    val insertDF : DataFrame = dataFrameReader.load(SortedColumnTests.filePathInsert(numElements))
    val updateDF : DataFrame = dataFrameReader.load(SortedColumnTests.filePathUpdate(numElements))

    def execute(): Unit = {
      insertDF.write.insertInto(colTableName)
      try {
        ColumnTableScan.setCaseOfSortedInsertValue(true)
        updateDF.write.putInto(colTableName)
      } finally {
        ColumnTableScan.setCaseOfSortedInsertValue(false)
      }
    }

    def addBenchmark(name: String, params: Map[String, String] = Map()): Unit = {
      val defaults = params.keys.flatMap {
        k => session.conf.getOption(k).map((k, _))
      }

      def prepare(): Unit = {
        params.foreach { case (k, v) => session.conf.set(k, v) }
        SortedColumnTests.verfiyInsertDataExists(session, numElements)
        SortedColumnTests.verfiyUpdateDataExists(session, numElements)
        SortedColumnTests.createColumnTable(session, colTableName, numBuckets, numElements)
        doGC()
      }

      def cleanup(): Unit = {
        SnappySession.clearAllCache()
        defaults.foreach { case (k, v) => session.conf.set(k, v) }
        doGC()
      }

      def testCleanup(): Unit = {
        session.sql(s"truncate table $colTableName")
        doGC()
      }

      ColumnCacheBenchmark.addCaseWithCleanup(benchmark, name, numIters,
        prepare, cleanup, testCleanup) { _ => execute() }
    }

    try {
      session.conf.set(Property.ColumnMaxDeltaRows.name, "100")
      session.conf.set(SQLConf.WHOLESTAGE_CODEGEN_ENABLED.key, "true")
      session.conf.set(SQLConf.WHOLESTAGE_FALLBACK.key, "false")

      // Get numbers
      addBenchmark(s"$queryMark", Map.empty)
      benchmark.run()

      // Now verify
      if (doVerifyFullSize) {
        execute()
        SortedColumnTests.verifyTotalRows(session, colTableName, numElements, finalCall = true,
          numTimesInsert = 1, numTimesUpdate = 1)
      }
    } finally {
      session.sql(s"drop table $colTableName")
      session.conf.unset(Property.ColumnBatchSize.name)
      session.conf.unset(Property.ColumnMaxDeltaRows.name)
      session.conf.unset(SQLConf.WHOLESTAGE_CODEGEN_ENABLED.key)
      session.conf.unset(SQLConf.WHOLESTAGE_FALLBACK.key)
    }
  }

<<<<<<< HEAD
  var lastFailedIteration: Int = Int.MinValue

  def executeQuery_PointQuery(session: SnappySession, colTableName: String, joinTableName: String,
      numIters: Int, iterCount: Int, numThreads: Int, threadId: Int, isMultithreaded: Boolean,
      numTimesInsert: Int, numTimesUpdate: Int): Boolean = {
    val param = if (iterCount != lastFailedIteration) {
      getParam(iterCount, params)
    } else QueryBenchmark.firstRandomValue
=======
  def executeQuery_PointQuery_mt(session: SnappySession, colTableName: String,
      joinTableName: String, numIters: Int, iterCount: Int, numThreads: Int, threadId: Int,
      isMultithreaded: Boolean, numTimesInsert: Int, numTimesUpdate: Int): Boolean = {
    val param = getParam(iterCount, params)
>>>>>>> 44047f35
    val query = s"select * from $colTableName where id = $param"
    val expectedNumResults = if (param % 10 < 6) numTimesInsert else numTimesUpdate
    val result = session.sql(query).collect()
    val passed = result.length == expectedNumResults
    if (!passed && iterCount != -1) {
      lastFailedIteration = iterCount
    }
    // scalastyle:off
    // println(s"Query = $query result=${result.length} $expectedNumResults $iterCount" +
    //    s" $numThreads $threadId")
    // scalastyle:on
    passed
  }

<<<<<<< HEAD
  def executeQuery_RangeQuery(session: SnappySession, colTableName: String, joinTableName: String,
      numIters: Int, iterCount: Int, numThreads: Int, threadId: Int, isMultithreaded: Boolean,
      numTimesInsert: Int, numTimesUpdate: Int): Boolean = {
    val param1 = if (iterCount != lastFailedIteration) {
      getParam(iterCount, params1)
    } else QueryBenchmark.firstRandomValue
    val param2 = if (iterCount != lastFailedIteration) {
      getParam(iterCount, params2)
    } else QueryBenchmark.secondRandomValue
=======
  def executeQuery_RangeQuery_mt(session: SnappySession, colTableName: String,
      joinTableName: String, numIters: Int, iterCount: Int, numThreads: Int, threadId: Int,
      isMultithreaded: Boolean, numTimesInsert: Int, numTimesUpdate: Int): Boolean = {
    val param1 = getParam(iterCount, params1)
    val param2 = getParam(iterCount, params2)
>>>>>>> 44047f35
    val (low, high) = if (param1 < param2) { (param1, param2)} else (param2, param1)
    val query = s"select * from $colTableName where id between $low and $high"
    val expectedNumResults = getParam(iterCount, params3)
    val result = session.sql(query).collect()
    val passed = isMultithreaded || result.length > 0
    if (!passed &&  iterCount != -1) {
      lastFailedIteration = iterCount
    }
    // scalastyle:off
    // println(s"Query = $query result=${result.length} $passed $expectedNumResults")
    // scalastyle:on
    passed
  }

  def executeQuery_JoinQuery_mt(session: SnappySession, colTableName: String,
      joinTableName: String, numIters: Int, iterCount: Int, numThreads: Int, threadId: Int,
      isMultithreaded: Boolean, numTimesInsert: Int, numTimesUpdate: Int): Boolean = {
    val param = getParam(iterCount, params)
    val query = s"select * from $colTableName A inner join $joinTableName B on A.id = B.id"
    val joinDF = session.sql(query)
    var i = 0
    joinDF.foreach(_ => i += 1)
    val expectedNumResults = i
    val result = i
    val passed = result == expectedNumResults
    // scalastyle:off
    // println(s"Query = $query iterCount=$iterCount result=$result $passed $expectedNumResults")
    // scalastyle:on
    passed
  }

  // scalastyle:off
  def benchmarkQuery(session: SnappySession, colTableName: String, numBuckets: Int,
      numElements: Long, numIters: Int, queryMark: String, isMultithreaded: Boolean = false,
      doVerifyFullSize: Boolean = false, numTimesInsert: Int = 1, numTimesUpdate: Int = 1,
      totalThreads: Int = 1, runTime: FiniteDuration = 2.seconds,
      joinTableName: Option[String] = None)
      // scalastyle:on
      (f : (SnappySession, String, String, Int, Int, Int, Int, Boolean, Int,
          Int) => Boolean): Unit = {
    val benchmark = new QueryBenchmark(s"Benchmark $queryMark", isMultithreaded, numElements,
      outputPerIteration = true, numThreads = totalThreads, minTime = runTime)
    SortedColumnTests.verfiyInsertDataExists(session, numElements, numTimesInsert)
    SortedColumnTests.verfiyUpdateDataExists(session, numElements, numTimesUpdate)
    val dataFrameReader : DataFrameReader = session.read
    val insertDF : DataFrame = dataFrameReader.load(SortedColumnTests.filePathInsert(numElements,
      numTimesInsert))
    val updateDF : DataFrame = dataFrameReader.load(SortedColumnTests.filePathUpdate(numElements,
      numTimesUpdate))
    val sessionArray = new Array[SnappySession](totalThreads)
    sessionArray.indices.foreach(i => {
      sessionArray(i) = session.newSession()
      sessionArray(i).conf.set(SQLConf.WHOLESTAGE_CODEGEN_ENABLED.key, "true")
      sessionArray(i).conf.set(SQLConf.WHOLESTAGE_FALLBACK.key, "false")
      sessionArray(i).conf.set(Property.ForceLinkPartitionsToBuckets.name, "true") // remove ?
    })

    def addBenchmark(name: String, params: Map[String, String] = Map()): Unit = {
      val defaults = params.keys.flatMap {
        k => session.conf.getOption(k).map((k, _))
      }

      def prepare(): Unit = {
        params.foreach { case (k, v) => session.conf.set(k, v) }
        SortedColumnTests.createColumnTable(session, colTableName, numBuckets, numElements)
        if (joinTableName.isDefined) {
          SortedColumnTests.createColumnTable(session, joinTableName.get, numBuckets, numElements)
        }
        try {
          session.conf.set(Property.ColumnBatchSize.name, "24M") // default
          session.conf.set(Property.ColumnMaxDeltaRows.name, "100")
          session.conf.set(SQLConf.WHOLESTAGE_CODEGEN_ENABLED.key, "true")
          session.conf.set(SQLConf.WHOLESTAGE_FALLBACK.key, "false")
          session.conf.set(SQLConf.AUTO_BROADCASTJOIN_THRESHOLD.key, "-1")
          insertDF.write.insertInto(colTableName)
          if (joinTableName.isDefined) {
            insertDF.write.insertInto(joinTableName.get)
          }
          ColumnTableScan.setCaseOfSortedInsertValue(true)
          updateDF.write.putInto(colTableName)
          if (joinTableName.isDefined) {
            updateDF.write.putInto(joinTableName.get)
          }
          if (doVerifyFullSize) {
            SortedColumnTests.verifyTotalRows(session, colTableName, numElements, finalCall = true,
              numTimesInsert, numTimesUpdate)
            if (joinTableName.isDefined) {
              SortedColumnTests.verifyTotalRows(session, joinTableName.get, numElements,
                finalCall = true, numTimesInsert, numTimesUpdate)
            }
          }
        } finally {
          ColumnTableScan.setCaseOfSortedInsertValue(false)
          session.conf.unset(Property.ColumnBatchSize.name)
          session.conf.unset(Property.ColumnMaxDeltaRows.name)
          session.conf.unset(SQLConf.WHOLESTAGE_CODEGEN_ENABLED.key)
          session.conf.unset(SQLConf.WHOLESTAGE_FALLBACK.key)
          session.conf.unset(SQLConf.AUTO_BROADCASTJOIN_THRESHOLD.key)
        }
        doGC()
      }

      def cleanup(): Unit = {
        sessionArray.indices.foreach(i => {
          sessionArray(i).clear()
          session.conf.unset(SQLConf.WHOLESTAGE_CODEGEN_ENABLED.key)
          session.conf.unset(SQLConf.WHOLESTAGE_FALLBACK.key)
          session.conf.unset(Property.ForceLinkPartitionsToBuckets.name)
        })
        SnappySession.clearAllCache()
        defaults.foreach { case (k, v) => session.conf.set(k, v) }
        doGC()
      }

      def testCleanup(): Unit = {
        doGC()
      }

      addCaseWithCleanup(benchmark, name, numIters, prepare,
        cleanup, testCleanup, isMultithreaded) { (iteratorIndex, threadId) =>
        f(sessionArray(threadId), colTableName, joinTableName.getOrElse("TableIsNotAvailiable"),
          numIters, iteratorIndex, totalThreads, threadId, isMultithreaded, numTimesInsert,
          numTimesUpdate)}
    }

    try {
      session.conf.set(SQLConf.WHOLESTAGE_CODEGEN_ENABLED.key, "true")
      session.conf.set(SQLConf.WHOLESTAGE_FALLBACK.key, "false")
      session.conf.set(Property.ForceLinkPartitionsToBuckets.name, "true") // remove ?

      // Get numbers
      addBenchmark(s"$queryMark", Map.empty)
      benchmark.run()
    } finally {
      try {
        session.sql(s"drop table $colTableName")
        if (joinTableName != null) {
          session.sql(s"drop table $joinTableName")
        }
      } catch {
        case _: Throwable =>
      }
      session.conf.unset(SQLConf.WHOLESTAGE_CODEGEN_ENABLED.key)
      session.conf.unset(SQLConf.WHOLESTAGE_FALLBACK.key)
      session.conf.unset(Property.ForceLinkPartitionsToBuckets.name)
    }
  }

  def mutiThreadedPointQuery(snc: SnappySession, numThreads: Int): Unit = {
    val colTableName = "colDeltaTable"
    val numElements = 999551
    val numBuckets = 3
    val numIters = 100
    val totalTime: FiniteDuration = new FiniteDuration(5, MINUTES)
    SortedColumnPerformanceTests.benchmarkQuery(snc, colTableName, numBuckets, numElements,
      numIters, "PointQuery multithreaded", numTimesInsert = 200, isMultithreaded = true,
      doVerifyFullSize = false, totalThreads = numThreads,
      runTime = totalTime)(SortedColumnPerformanceTests.executeQuery_PointQuery_mt)
  }

  val params = Array  (424281, 587515, 907730, 122421, 735695, 964648, 450150, 904625, 562060,
    496352, 745467, 823402, 988429, 311420, 394233, 30710, 653570, 236224, 987974, 653351, 826605,
    245093, 707312, 14213, 733602, 344160, 367710, 578064, 416602, 302421, 618862, 804150, 371841,
    402904, 691030, 246012, 156893, 379762, 775281, 109154, 693942, 121663, 762882, 367055, 836784,
    508941, 606644, 331100, 958543, 15944, 89403, 181845, 562542, 809723, 736823, 708541, 546835,
    384221, 899713, 689019, 946529, 679341, 953504, 420572, 52560, 845940, 541859, 33211, 63201,
    212861, 306901, 572094, 974953, 683232, 371095, 944829, 842675, 4273, 778735, 38911, 337234,
    975956, 648772, 103573, 381675, 153332, 682242, 269472, 940261, 989084, 569925, 922990, 65745,
    713571, 952867, 631447, 352805, 671402, 188913, 111165)

  val params1 = Array(435446, 668235, 698906, 9965, 923490, 970342, 971528, 924912, 210063, 514387,
    185010, 316700, 201191, 129476, 186458, 120609, 55514, 88575, 125345, 580302, 615387)
  val params2 = Array(63648, 770312, 344177, 328320, 126064, 636422, 7245, 327093, 906825, 45465,
    93499, 285349, 807082, 290182, 872723, 752484, 562808, 243877, 194831, 737899, 465701)
  val params3 = Array(2379519, 653292, 2270272, 2037464, 5103522, 2137098, 6171405, 3826048,
    4459294, 3001100, 585675, 200651, 3877716, 1028514, 4392106, 4044019, 3246679, 993932, 444706,
    1008620, 958004)

  def getParam(iterCount: Int, arr: Array[Int]): Int = {
    val index = if (iterCount < 0) 0 else iterCount % arr.length
    arr(index)
  }

  def addCaseWithCleanup(
      benchmark: QueryBenchmark,
      name: String,
      numIters: Int = 0,
      prepare: () => Unit,
      cleanup: () => Unit,
      testCleanup: () => Unit,
      isMultithreaded: Boolean,
      testPrepare: () => Unit = () => Unit)(f: (Int, Int) => Boolean): Unit = {
    val timedF = (timer: Benchmark.Timer, threadId: Int) => {
      if (!isMultithreaded) {
        testPrepare()
        timer.startTiming()
      }
      val ret = f(timer.iteration, threadId)
      if (!isMultithreaded) {
        testCleanup()
        timer.stopTiming()
      }
      ret
    }
    benchmark.benchmarks += QueryBenchmark.Case(name, timedF, numIters, prepare, cleanup)
  }
}<|MERGE_RESOLUTION|>--- conflicted
+++ resolved
@@ -65,12 +65,11 @@
     val numBuckets = 4
     val numIters = 1000
 
-    SortedColumnTests.verfiyInsertDataExists(session, numElements, multiple = 1)
     SortedColumnTests.verfiyInsertDataExists(session, numElements, numTimesInsert)
     SortedColumnTests.verfiyUpdateDataExists(session, numElements, numTimesUpdate)
     val dataFrameReader : DataFrameReader = session.read
     val insertDF: DataFrame = dataFrameReader.load(SortedColumnTests.filePathInsert(numElements,
-      multiple = 1))
+      numTimesInsert))
     val updateDF: DataFrame = dataFrameReader.load(SortedColumnTests.filePathUpdate(numElements,
       numTimesUpdate))
 
@@ -79,13 +78,11 @@
       try {
         session.conf.set(Property.ColumnBatchSize.name, "24M") // default
         session.conf.set(Property.ColumnMaxDeltaRows.name, "100")
-        var j = 0
-        while (j < numTimesInsert) {
-          insertDF.write.insertInto(colTableName)
-          j += 1
-        }
+        insertDF.write.insertInto(colTableName)
+        ColumnTableScan.setCaseOfSortedInsertValue(true)
         updateDF.write.putInto(colTableName)
       } finally {
+        ColumnTableScan.setCaseOfSortedInsertValue(false)
         session.conf.unset(Property.ColumnBatchSize.name)
         session.conf.unset(Property.ColumnMaxDeltaRows.name)
       }
@@ -115,11 +112,11 @@
     val numBuckets = 4
     val numIters = 100
 
-    SortedColumnTests.verfiyInsertDataExists(session, numElements, multiple = 1)
+    SortedColumnTests.verfiyInsertDataExists(session, numElements, numTimesInsert)
     SortedColumnTests.verfiyUpdateDataExists(session, numElements, numTimesUpdate)
     val dataFrameReader : DataFrameReader = session.read
     val insertDF: DataFrame = dataFrameReader.load(SortedColumnTests.filePathInsert(numElements,
-      multiple = 1))
+      numTimesInsert))
     val updateDF: DataFrame = dataFrameReader.load(SortedColumnTests.filePathUpdate(numElements,
       numTimesUpdate))
 
@@ -129,15 +126,13 @@
       try {
         session.conf.set(Property.ColumnBatchSize.name, "24M") // default
         session.conf.set(Property.ColumnMaxDeltaRows.name, "100")
-        var j = 0
-        while (j < numTimesInsert) {
-          insertDF.write.insertInto(colTableName)
-          insertDF.write.insertInto(joinTableName)
-          j += 1
-        }
+        insertDF.write.insertInto(colTableName)
+        insertDF.write.insertInto(joinTableName)
+        ColumnTableScan.setCaseOfSortedInsertValue(true)
         updateDF.write.putInto(colTableName)
         updateDF.write.putInto(joinTableName)
       } finally {
+        ColumnTableScan.setCaseOfSortedInsertValue(false)
         session.conf.unset(Property.ColumnBatchSize.name)
         session.conf.unset(Property.ColumnMaxDeltaRows.name)
       }
@@ -173,13 +168,8 @@
     val numIters = 100
     SortedColumnPerformanceTests.benchmarkQuery(snc, colTableName, numBuckets, numElements,
       numIters, "PointQuery", numTimesInsert = 200,
-<<<<<<< HEAD
-      doVerifyFullSize = true)(SortedColumnPerformanceTests.executeQuery_PointQuery)
-    // Thread.sleep(50000000)
-=======
       doVerifyFullSize = true)(SortedColumnPerformanceTests.executeQuery_PointQuery_mt)
     // Thread.sleep(5000000)
->>>>>>> 44047f35
   }
 
   test("PointQuery performance multithreaded 1") {
@@ -224,13 +214,8 @@
     val numIters = 21
     SortedColumnPerformanceTests.benchmarkQuery(snc, colTableName, numBuckets, numElements,
       numIters, "RangeQuery", numTimesInsert = 10,
-<<<<<<< HEAD
-      doVerifyFullSize = true)(SortedColumnPerformanceTests.executeQuery_RangeQuery)
-    // Thread.sleep(50000000)
-=======
       doVerifyFullSize = true)(SortedColumnPerformanceTests.executeQuery_RangeQuery_mt)
     // Thread.sleep(5000000)
->>>>>>> 44047f35
   }
 
   ignore("Old JoinQuery performance") {
@@ -356,21 +341,14 @@
     }
   }
 
-<<<<<<< HEAD
   var lastFailedIteration: Int = Int.MinValue
 
-  def executeQuery_PointQuery(session: SnappySession, colTableName: String, joinTableName: String,
-      numIters: Int, iterCount: Int, numThreads: Int, threadId: Int, isMultithreaded: Boolean,
-      numTimesInsert: Int, numTimesUpdate: Int): Boolean = {
+  def executeQuery_PointQuery_mt(session: SnappySession, colTableName: String,
+      joinTableName: String, numIters: Int, iterCount: Int, numThreads: Int, threadId: Int,
+      isMultithreaded: Boolean, numTimesInsert: Int, numTimesUpdate: Int): Boolean = {
     val param = if (iterCount != lastFailedIteration) {
       getParam(iterCount, params)
     } else QueryBenchmark.firstRandomValue
-=======
-  def executeQuery_PointQuery_mt(session: SnappySession, colTableName: String,
-      joinTableName: String, numIters: Int, iterCount: Int, numThreads: Int, threadId: Int,
-      isMultithreaded: Boolean, numTimesInsert: Int, numTimesUpdate: Int): Boolean = {
-    val param = getParam(iterCount, params)
->>>>>>> 44047f35
     val query = s"select * from $colTableName where id = $param"
     val expectedNumResults = if (param % 10 < 6) numTimesInsert else numTimesUpdate
     val result = session.sql(query).collect()
@@ -385,23 +363,15 @@
     passed
   }
 
-<<<<<<< HEAD
-  def executeQuery_RangeQuery(session: SnappySession, colTableName: String, joinTableName: String,
-      numIters: Int, iterCount: Int, numThreads: Int, threadId: Int, isMultithreaded: Boolean,
-      numTimesInsert: Int, numTimesUpdate: Int): Boolean = {
+  def executeQuery_RangeQuery_mt(session: SnappySession, colTableName: String,
+      joinTableName: String, numIters: Int, iterCount: Int, numThreads: Int, threadId: Int,
+      isMultithreaded: Boolean, numTimesInsert: Int, numTimesUpdate: Int): Boolean = {
     val param1 = if (iterCount != lastFailedIteration) {
       getParam(iterCount, params1)
     } else QueryBenchmark.firstRandomValue
     val param2 = if (iterCount != lastFailedIteration) {
       getParam(iterCount, params2)
     } else QueryBenchmark.secondRandomValue
-=======
-  def executeQuery_RangeQuery_mt(session: SnappySession, colTableName: String,
-      joinTableName: String, numIters: Int, iterCount: Int, numThreads: Int, threadId: Int,
-      isMultithreaded: Boolean, numTimesInsert: Int, numTimesUpdate: Int): Boolean = {
-    val param1 = getParam(iterCount, params1)
-    val param2 = getParam(iterCount, params2)
->>>>>>> 44047f35
     val (low, high) = if (param1 < param2) { (param1, param2)} else (param2, param1)
     val query = s"select * from $colTableName where id between $low and $high"
     val expectedNumResults = getParam(iterCount, params3)
