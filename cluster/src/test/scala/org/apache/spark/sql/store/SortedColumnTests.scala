--- conflicted
+++ resolved
@@ -164,42 +164,4 @@
     session.conf.unset(SQLConf.AUTO_BROADCASTJOIN_THRESHOLD.key)
     session.conf.unset(Property.PutIntoInnerJoinCacheSize.name)
   }
-<<<<<<< HEAD
-
-  def testInsertPerformance(session: SnappySession, colTableName: String, numBuckets: Int,
-      numElements: Long): Unit = {
-    session.conf.set(Property.ColumnMaxDeltaRows.name, "100")
-    session.conf.set(SQLConf.WHOLESTAGE_CODEGEN_ENABLED.key, "true")
-    session.conf.set(SQLConf.WHOLESTAGE_FALLBACK.key, "false")
-
-    createColumnTable(session, colTableName, numBuckets, numElements)
-    val updateDF = session.read.load(filePathUpdate(numElements))
-
-    // To force SMJ
-    session.conf.set(Property.HashJoinSize.name, "-1")
-    session.conf.set(SQLConf.AUTO_BROADCASTJOIN_THRESHOLD.key, "-1")
-
-    try {
-      verifyTotalRows(session: SnappySession, colTableName, numElements, finalCall = false)
-      try {
-        ColumnTableScan.setCaseOfSortedInsertValue(true)
-        updateDF.write.putInto(colTableName)
-      } finally {
-        ColumnTableScan.setCaseOfSortedInsertValue(false)
-      }
-      verifyTotalRows(session: SnappySession, colTableName, numElements, finalCall = true)
-    } catch {
-      case t: Throwable =>
-        logError(t.getMessage, t)
-        throw t
-    }
-
-    session.sql(s"drop table $colTableName")
-    session.conf.unset(Property.ColumnBatchSize.name)
-    session.conf.unset(Property.ColumnMaxDeltaRows.name)
-    session.conf.unset(Property.HashJoinSize.name)
-    session.conf.unset(SQLConf.AUTO_BROADCASTJOIN_THRESHOLD.key)
-  }
-=======
->>>>>>> 37fdb8eb
 }