# SYS.SET_TRACE_FLAG

This procedure enables or disables a specific trace flag for the distributed system as a whole. You must be a system user to execute this procedure.

## Syntax

```no-highlight
SYS.SET_TRACE_FLAG (
IN TRACE_FLAG VARCHAR(256),
IN ON BOOLEAN
)
```

TRACE_FLAG   
Specifies name of the trace flag to enable or disable.

ON   
Specifies boolean value: **true** or **1** to enable the trace flag, or **false** or **0** to disable it.

## Example

This command traces all JAR installation, update, and removal operations in the SnappyData distributed system:

<<<<<<< HEAD
``` pre
snappy>call sys.set_trace_flag ('TraceJars', 'true');
=======
```no-highlight
call sys.set_trace_flag ('TraceJars', 'true');
>>>>>>> 73e6fedf
```

<|MERGE_RESOLUTION|>--- conflicted
+++ resolved
@@ -5,7 +5,7 @@
 ## Syntax
 
 ```no-highlight
-SYS.SET_TRACE_FLAG (
+CALL SYS.SET_TRACE_FLAG (
 IN TRACE_FLAG VARCHAR(256),
 IN ON BOOLEAN
 )
@@ -21,12 +21,7 @@
 
 This command traces all JAR installation, update, and removal operations in the SnappyData distributed system:
 
-<<<<<<< HEAD
-``` pre
-snappy>call sys.set_trace_flag ('TraceJars', 'true');
-=======
 ```no-highlight
 call sys.set_trace_flag ('TraceJars', 'true');
->>>>>>> 73e6fedf
 ```
 
