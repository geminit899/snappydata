<a id="member-startup-replay"></a>

# Member Startup Problems

This section provides information and resolutions for the issues faced during the startup of cluster members. </br>

<<<<<<< HEAD
=======

The following issues are included here:

*	[Delayed startup due to unavailable disk stores](#delayedstartup)
*	[Delayed startup due to missing disk stores](#missingdiskstore)	

To avoid delayed startup and recovery, the following actions are recommended:

1.  Use the built-in `snappy-start-all.sh` and `snappy-stop-all.sh` scripts to start and stop the cluster. If for some reason those scripts are not used, then when possible, first shut down the data store members after disk stores have been synchronized in the system.</br> Shut down remaining locator members after the data stores have stopped.

2.  Ensure that all persistent members are restarted properly. See [Recovering from a ConflictingPersistentDataException](recovering_from_a_conflictingpersistentdataexception.md) for more information.

<a id= delayedstartup> </a>
## Delayed Startup Due to Unavailable Disk Stores

When you start SnappyData members, startup delays can occur if specific disk store files on other members are unavailable. This is part of the normal startup behavior and is designed to help ensure data consistency. For example, consider the following startup message for a locator (**locator2**):

>>>>>>> dd27f1cd
```pre
SnappyData Locator pid: 23537 status: waiting
Waiting for DataDictionary (DiskId: 531fc5bb-1720-4836-a468-3d738a21af63, Location: /snappydata/locator2/./datadictionary) on: 
 [DiskId: aa77785a-0f03-4441-84f7-6eb6547d7833, Location: /snappydata/server1/./datadictionary]
 [DiskId: f417704b-fff4-4b99-81a2-75576d673547, Location: /snappydata/locator1/./datadictionary]
```

Here, the startup messages indicate that **locator2** is waiting for the persistent datadictionary files on **locator1** and **server1** to become available. SnappyData always persists the data dictionary for indexes and tables that you create, even if you do not configure those tables to persist their stored data. The startup messages above indicate that **locator1** or **locator2** might potentially store a newer copy of the data dictionary for the distributed system.

Continuing the startup by booting the **server1** data store yields:

```pre
Starting SnappyData Server using locators for peer discovery: localhost[10337],localhost[10338]
Starting network server for SnappyData Server at address localhost/127.0.0.1[1529]
Logs generated in /snappydata/server1/gfxdserver.log
The server is still starting. 15 seconds have elapsed since the last log message: 
 Region /_DDL_STMTS_META_REGION has potentially stale data. It is waiting for another member to recover the latest data.
My persistent id:

  DiskStore ID: aa77785a-0f03-4441-84f7-6eb6547d7833
  Name: 
  Location: /10.0.1.31:/snappydata/server1/./datadictionary
up
Members with potentially new data:
[
  DiskStore ID: f417704b-fff4-4b99-81a2-75576d673547
  Name: 
  Location: /10.0.1.31:/snappydata/locator1/./datadictionary
]
Use the "snappy-shell list-missing-disk-stores" command to see all disk stores that are being waited on by other members.
```

The data store startup messages indicate that **locator1** has "potentially new data" for the data dictionary. In this case, both **locator2** and **server1** were shut down before **locator1** in the system, so those members are waiting on **locator1** to ensure that they have the latest version of the data dictionary.

The above messages for data stores and locators may indicate that some members were not started. If the indicated disk store persistence files are available on the missing member, simply start that member and allow the running members to recover. For example, in the above system you would simply start locator1 and allow **locator2** and **server1** to synchronize their data.

<a id= missingdiskstore> </a>
## Delayed Startup Due to Missing Disk Stores

Sometimes a cluster does not get started, if the disk store files are missing from one of servers in the cluster. 
For example, you start a cluster that consists of **server1** and **server2**. Suppose the disk store files in **server1** are unavailable due to corruption or deletion. </br>**server1**, where the files were missing, attempts to start up as a new member, but it cannot due to InternalGemFireError and **server2** cannot start because it is waiting for the missing disk stores on **server1**. </br>In such a case, you can unblock the waiting server.
In case of more than two servers, despite of unblocking the waiting diskstores, one server can be still waiting upon the dependent server to come up. In such a case, change the order of the servers in the **conf** file and then restart the cluster.

### Unblocking the Disk Store

In the following sample startup log message that is displayed, you are notified that the **server1** which has process ID number (PID) 21474 cannot come up because it joined the cluster as a new member and **server2** with PID 21582 is waiting for the missing disk stores on **server1**.</br>
```Pre
SnappyData Server pid: 21474 status: stopped
Error starting server process: 
InternalGemFireError: None of the previous persistent node is up. - See log file for details.
SnappyData Server pid: 21582 status: waiting
Member disk state is not the most current. Table __PR._B__APP_ADJUSTMENT_4 at location /home/xyz/snappy/snappydata/server1/snappy-internal-delta is waiting for disk recovery from following members: 
[/127.0.0.1] [DiskId: 6190c93b-158f-40f1-8251-1e9c58e320c2, Location: /home/xyz/snappy/snappydata/server0/snappy-internal-delta]
```
Execute the  `./bin/snappy list-missing-disk-stores locators=<host>:<port>` command to view all the disk stores that are missing and awaited upon by other servers in the cluster. Check the messages in the **start_snappyserver.log** file of the server which is waiting for the missing disk stores. 

The following sample message is displayed in the **start_snappyserver.log** file for the servers:</br>
```Pre
[info 2018/07/10 12:00:16.302 IST <Recovery thread for bucket _B__APP_ADJUSTMENT_4> tid=0x4c] Region /APP/SNAPPYSYS_INTERNAL____ADJUSTMENT_COLUMN_STORE_, bucket 4 has potentially stale data.  It is waiting for another member to recover the latest data.
  My persistent id:
    DiskStore ID: 93e7e9cf-a513-4c67-89c3-da7e94a08efb
    Location: /127.0.0.1:/home/xyz/snappy/snappydata/server2
  Members with potentially new data:
  [
    DiskStore ID: 9791b9ff-7df3-44e8-99c8-7d62a3387002
    Location: /127.0.0.1:/home/xyz/snappy/snappydata/server1
  ]
``` 
In this sample log message, the diskID of **server2** is waiting upon the diskID of **server1**, which is missing. To start **server2**, the waiting disk store in that server must be unblocked.
Here it is shown that the diskID *93e7e9cf-a513-4c67-89c3-da7e94a08efb* of **server2** is waiting upon the diskID *9791b9ff-7df3-44e8-99c8-7d62a3387002* of **server1**, which is missing.



Run the `unblock-disk-store` utility, in the following format, to unblock the waiting disk store:</br>
`./bin/snappy unblock-disk-store <diskID of the waiting server>locators=localhost:10334`</br>
For example, `./bin/snappy unblock-disk-store 93e7e9cf-a513-4c67-89c3-da7e94a08efb -locators=localhost:10334`

Restart the cluster and keep unblocking such disk stores that are displayed in the logs until all the servers reach the running status.

!!!Note
	There is no loss of data when you unblock the disk stores.

### Rebalancing Data on Servers

After unblocking the disk stores, if you notice that one of the server in the cluster has more data as compared to the other servers, you can distribute the data among the servers. This ensures that each server carries almost equal data. To balance the data equally on the servers, do the following:

1.	Connect to snappy shell and obtain the jdbc client connection.
2.	Run the rebalance command.</br>
`snappy> call sys.rebalance_all_buckets();`

## Revoking Disk Stores that Prevent Startup

If a member cannot be restarted even after unblocking the disk store and restarting after re-ordering the servers in the **conf** file,  only then use the [revoke-missing-disk-store](../reference/command_line_utilities/store-revoke-missing-disk-stores.md) command.

<<<<<<< HEAD
	!!! Note
=======
!!!Caution
>>>>>>> dd27f1cd
    	This can cause some loss of data if the revoked disk store actually contains recent changes to the data dictionary or to table data. The revoked disk stores cannot be added back to the system later. If you revoke a disk store on a member you need to delete the associated disk files from that member in order to start it again. Only use the `revoke-missing-disk-store` command as a last resort.  Contact [support@snappydata.io](mailto:support@snappydata.io) if you need to use the `revoke-missing-disk-store` command.<|MERGE_RESOLUTION|>--- conflicted
+++ resolved
@@ -4,8 +4,6 @@
 
 This section provides information and resolutions for the issues faced during the startup of cluster members. </br>
 
-<<<<<<< HEAD
-=======
 
 The following issues are included here:
 
@@ -23,7 +21,6 @@
 
 When you start SnappyData members, startup delays can occur if specific disk store files on other members are unavailable. This is part of the normal startup behavior and is designed to help ensure data consistency. For example, consider the following startup message for a locator (**locator2**):
 
->>>>>>> dd27f1cd
 ```pre
 SnappyData Locator pid: 23537 status: waiting
 Waiting for DataDictionary (DiskId: 531fc5bb-1720-4836-a468-3d738a21af63, Location: /snappydata/locator2/./datadictionary) on: 
@@ -118,9 +115,5 @@
 
 If a member cannot be restarted even after unblocking the disk store and restarting after re-ordering the servers in the **conf** file,  only then use the [revoke-missing-disk-store](../reference/command_line_utilities/store-revoke-missing-disk-stores.md) command.
 
-<<<<<<< HEAD
-	!!! Note
-=======
 !!!Caution
->>>>>>> dd27f1cd
     	This can cause some loss of data if the revoked disk store actually contains recent changes to the data dictionary or to table data. The revoked disk stores cannot be added back to the system later. If you revoke a disk store on a member you need to delete the associated disk files from that member in order to start it again. Only use the `revoke-missing-disk-store` command as a last resort.  Contact [support@snappydata.io](mailto:support@snappydata.io) if you need to use the `revoke-missing-disk-store` command.