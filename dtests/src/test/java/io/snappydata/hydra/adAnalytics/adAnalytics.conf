--- conflicted
+++ resolved
@@ -120,14 +120,8 @@
     io.snappydata.hydra.cluster.SnappyPrms-sqlScriptNames = adAnalytics_queries.sql
     threadGroups = snappyThreads;
 
-<<<<<<< HEAD
 ENDTASK   taskClass   = io.snappydata.hydra.cluster.SnappyTest taskMethod  = HydraTask_dumpStacks
     clientNames = locator1;
-=======
-/*ENDTASK   taskClass   = io.snappydata.hydra.cluster.SnappyTest taskMethod  = HydraTask_dumpStacks
-    clientNames = locator1;
-*/
->>>>>>> 0354e8be
 
 ENDTASK   taskClass   = io.snappydata.hydra.cluster.SnappyTest taskMethod  = HydraTask_stopSnappyCluster
     clientNames = locator1;
