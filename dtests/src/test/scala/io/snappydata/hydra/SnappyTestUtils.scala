/*
 * Copyright (c) 2017 SnappyData, Inc. All rights reserved.
 *
 * Licensed under the Apache License, Version 2.0 (the "License"); you
 * may not use this file except in compliance with the License. You
 * may obtain a copy of the License at
 *
 * http://www.apache.org/licenses/LICENSE-2.0
 *
 * Unless required by applicable law or agreed to in writing, software
 * distributed under the License is distributed on an "AS IS" BASIS,
 * WITHOUT WARRANTIES OR CONDITIONS OF ANY KIND, either express or
 * implied. See the License for the specific language governing
 * permissions and limitations under the License. See accompanying
 * LICENSE file.
 */

package io.snappydata.hydra

import java.io.{File, PrintWriter}

import org.apache.spark.sql._
import org.apache.spark.sql.catalyst.encoders.RowEncoder

import scala.io.Source

object SnappyTestUtils {

<<<<<<< HEAD
  var validateFullResultSet: Boolean = false;
  var numRowsValidation: Boolean = false;
  var tableType: String = null

  /*
  Executes the join query, matches only the full result with expected result, returns false if the
  query validation has failed.
  */
  def assertJoin(snc: SnappyContext, sqlString: String, queryNum: String, pw: PrintWriter,
      sqlContext: SQLContext): Boolean = {
    var validationFailed = false
    numRowsValidation = false
    validationFailed = assertJoin(snc, sqlString, 0, queryNum, pw, sqlContext)
    return validationFailed
  }

  /*
  Executes the join query, matches the result with expected result, returns false if the query
  validation has failed.
  */
  def assertJoin(snc: SnappyContext, sqlString: String, numRows: Int, queryNum: String,
      pw: PrintWriter, sqlContext: SQLContext): Boolean = {
    var validationFailed = false
=======
  def assertJoinFullResultSet(snc: SnappyContext, sqlString: String, queryNum: String,
      tableType: String, pw: PrintWriter, sqlContext: SQLContext,
      planCachingEnabled: Boolean): Any = {
    snc.sql("set spark.sql.crossJoin.enabled = true")
    sqlContext.sql("set spark.sql.crossJoin.enabled = true")
    assertQueryFullResultSet(snc, sqlString, queryNum, tableType, pw, sqlContext,
      planCachingEnabled);
  }

  def assertJoinFullResultSet(snc: SnappyContext, sqlString: String, queryNum: String,
                              tableType: String, pw: PrintWriter, sqlContext: SQLContext): Any = {
>>>>>>> 0abf6109
    snc.sql("set spark.sql.crossJoin.enabled = true")
    if (validateFullResultSet) {
      sqlContext.sql("set spark.sql.crossJoin.enabled = true")
    }
    validationFailed = assertQuery(snc, sqlString, numRows, queryNum, pw, sqlContext)
    return validationFailed
  }

  /*
   Executes the query, matches only the full resultSet with expected result, returns false if the
   query validation has failed.
   */
  def assertQuery(snc: SnappyContext, sqlString: String, queryNum: String,
      pw: PrintWriter, sqlContext: SQLContext): Boolean = {
    numRowsValidation = false
    assertQuery(snc, sqlString, 0, queryNum, pw, sqlContext)
  }

  /*
   Executes the query, matches the result with expected result, returns false if the query
   validation has failed.
   */
  def assertQuery(snc: SnappyContext, sqlString: String, numRows: Int, queryNum: String,
      pw: PrintWriter, sqlContext: SQLContext): Boolean = {
    var validationFailed = false
    var snappyDF = snc.sql(sqlString)
    val count = snappyDF.count
    // scalastyle:off println
    println(s"Query $queryNum")
    snappyDF.explain(true)
    if (numRowsValidation) {
      pw.println(s"Query ${queryNum} returned ${count} rows for ${tableType} table")
      if (count != numRows) {
        pw.println(s"Result mismatch for query ${queryNum} : found ${count} rows but expected " +
            s" ${numRows} rows.")
        validationFailed = true
      }
      pw.flush()
    }
    var fullRSValidationFailed: Boolean = false
    if (validateFullResultSet) {

      val snappyQueryFileName = s"Snappy_${queryNum}"
      val snappyDest: String = getQueryResultDir("snappyQueryFiles") +
          File.separator + snappyQueryFileName
      // scalastyle:off println
      // pw.println(s"Snappy query results are at : ${snappyDest}")
      val snappyFile: File = new java.io.File(snappyDest)

      val sparkQueryFileName = s"Spark_${queryNum}"
      val sparkDest: String = getQueryResultDir("sparkQueryFiles") + File.separator +
          sparkQueryFileName
      // pw.println(s"Spark query results are at : ${sparkDest}")
      val sparkFile: File = new java.io.File(sparkDest)
      var sparkDF = sqlContext.sql(sqlString)

      try {
        if (!snappyFile.exists()) {
          val snap_col1 = snappyDF.schema.fieldNames(0)
          val snap_col = snappyDF.schema.fieldNames.filter(!_.equals(snap_col1)).toSeq
          snappyDF = snappyDF.repartition(1).sortWithinPartitions(snap_col1, snap_col: _*)
          writeToFile(snappyDF, snappyDest, snc)
          // writeResultSetToCsv(snappyDF, snappyFile)
          pw.println(s"${queryNum} Result Collected in file ${snappyDest}")
        }
        if (!sparkFile.exists()) {
          val col1 = sparkDF.schema.fieldNames(0)
          val col = sparkDF.schema.fieldNames.filter(!_.equals(col1)).toSeq
          sparkDF = sparkDF.repartition(1).sortWithinPartitions(col1, col: _*)
          writeToFile(sparkDF, sparkDest, snc)
          // writeResultSetToCsv(sparkDF, sparkFile)
          pw.println(s"${queryNum} Result Collected in file ${sparkDest}")
        }
        fullRSValidationFailed = compareFiles(snappyFile, sparkFile, pw, fullRSValidationFailed)
      } catch {
        case ex: Exception => {
          fullRSValidationFailed = true
          pw.println(s"Full resultSet validation for ${queryNum} got the following exception:\n")
          ex.printStackTrace(pw)
        }
      }
      pw.flush()
    }
    if (validationFailed) {
      pw.println(s"\nNumRows validation failed for query ${queryNum} on ${tableType} table.")
    }
    if(fullRSValidationFailed){
      pw.println(s"\nFull resultset validation failed for query ${queryNum} on ${tableType} table.")
      validationFailed = true
    }
    pw.flush()
    return validationFailed
  }

  def dataTypeConverter(row: Row): Row = {
    val md = row.toSeq.map {
      // case d: Double => "%18.1f".format(d).trim().toDouble
      case d: Double => math.floor(d * 10.0 + 0.5) / 10.0
      case de: BigDecimal => {
        de.setScale(2, BigDecimal.RoundingMode.HALF_UP)
      }
      case i: Integer => {
        i
      }
      case v => v
    }
    Row.fromSeq(md)
  }

  /*
   Writes the query resultset to a csv file.
   */
  def writeToFile(df: DataFrame, dest: String, snc: SnappyContext): Unit = {
    import snc.implicits._
    df.map(dataTypeConverter)(RowEncoder(df.schema))
        .map(row => {
          val sb = new StringBuilder
          row.toSeq.foreach(e => {
            if (e != null) {
              sb.append(e.toString).append(",")
            }
            else {
              sb.append("NULL").append(",")
            }
          })
          sb.toString()
        }).write.format("org.apache.spark.sql.execution.datasources.csv.CSVFileFormat").option(
      "header", false).save(dest)
  }

  /*
   Returns the path for the directory where the output of resultset of queries have been saved.
   Creates a new directory, if not already existing
   */
  def getQueryResultDir(dirName: String): String = {
    val log: File = new File(".")
    var dest: String = null
    val dirString = log.getCanonicalPath;
    if (dirName.equals("sparkQueryFiles")) {
      val logDir = log.listFiles.filter(_.getName.equals("snappyleader.log"))
      if (!logDir.isEmpty) {
        val leaderLogFile: File = logDir.iterator.next()
        if (leaderLogFile.exists()) {
          dest = dirString + File.separator + ".." + File.separator + ".." + File.separator +
              dirName
        }
      }
      else dest = dirString + File.separator + ".." + File.separator + dirName
    }
    else dest = log.getCanonicalPath + File.separator + dirName
    val queryResultDir: File = new File(dest)
    if (!queryResultDir.exists) {
      queryResultDir.mkdir()
    }
    return queryResultDir.getAbsolutePath
  }

<<<<<<< HEAD
  /*
   In case of round-off, there is a difference of .1 in snappy and spark results. We can ignore
   such differences
   */
  def isIgnorable(actualLine: String, expectedLine: String): Boolean = {
    var canBeIgnored = false
    return canBeIgnored
  }

  def compareFiles(snappyFile: File, sparkFile: File, pw: PrintWriter, validationFailed: Boolean):
  Boolean = {
    var hasValidationFailed = validationFailed

=======
  def assertQueryFullResultSet(snc: SnappyContext, sqlString: String, queryNum: String,
      tableType: String, pw: PrintWriter, sqlContext: SQLContext): Any = {
    assertQueryFullResultSet(snc, sqlString, queryNum, tableType, pw, sqlContext, true)
  }

  def assertQueryFullResultSet(snc: SnappyContext, sqlString: String, queryNum: String,
      tableType: String, pw: PrintWriter, sqlContext: SQLContext,
      usePlanCaching: Boolean): Any = {
    var snappyDF: DataFrame = null
    if(!usePlanCaching) {
      snappyDF = snc.sqlUncached(sqlString)
    } else {
      snappyDF = snc.sql(sqlString)
    }
    var sparkDF = sqlContext.sql(sqlString);
    val snappyQueryFileName = s"Snappy_${queryNum}.out"
    val sparkQueryFileName = s"Spark_${queryNum}.out"
    val snappyDest: String = getTempDir("snappyQueryFiles_" + tableType) + File.separator +
        snappyQueryFileName
    val sparkDest: String = getTempDir("sparkQueryFiles") + File.separator + sparkQueryFileName
    val sparkFile: File = new java.io.File(sparkDest)
    val snappyFile = new java.io.File(snappyDest)
    if (snappyFile.listFiles() == null) {
      val col1 = snappyDF.schema.fieldNames(0)
      val col = snappyDF.schema.fieldNames.tail
      snappyDF = snappyDF.repartition(1).sortWithinPartitions(col1, col: _*)
      writeToFile(snappyDF, snappyDest, snc)
      // scalastyle:off println
      pw.println(s"${queryNum} Result Collected in file $snappyDest")
    }
    if (sparkFile.listFiles() == null) {
      val col1 = sparkDF.schema.fieldNames(0)
      val col = sparkDF.schema.fieldNames.tail
      sparkDF = sparkDF.repartition(1).sortWithinPartitions(col1, col: _*)
      writeToFile(sparkDF, sparkDest, snc)
      pw.println(s"${queryNum} Result Collected in file $sparkDest")
    }
>>>>>>> 0abf6109
    val expectedFile = sparkFile.listFiles.filter(_.getName.endsWith(".csv"))
    val actualFile = snappyFile.listFiles.filter(_.getName.endsWith(".csv"))
    val expectedLineSet = Source.fromFile(expectedFile.iterator.next()).getLines()
    val actualLineSet = Source.fromFile(actualFile.iterator.next()).getLines()

    while (expectedLineSet.hasNext && actualLineSet.hasNext) {
      val expectedLine = expectedLineSet.next()
      val actualLine = actualLineSet.next()
      if (!actualLine.equals(expectedLine)) {
        isIgnorable(actualLine, expectedLine)
        hasValidationFailed = true
        pw.println(s"Expected Result : $expectedLine")
        pw.println(s"Actual Result   : $actualLine")
      }
    }
    // scalastyle:off println
    if (actualLineSet.hasNext || expectedLineSet.hasNext) {
<<<<<<< HEAD
      hasValidationFailed = true
      if (actualLineSet.hasNext) {
        pw.println(s"Following ${actualLineSet.size} rows are unexpected in Snappy:")
        while (actualLineSet.hasNext) {
          pw.println(s"${actualLineSet.next()}")
        }
      }
      if (expectedLineSet.hasNext) {
        pw.println(s"Following ${expectedLineSet.size} rows are missing in Snappy:")
        while (expectedLineSet.hasNext) {
          pw.println(s"${expectedLineSet.next()}")
        }
      }
=======
      pw.println(s"\nFor ${queryNum} result count mismatch observed")
      pw.flush()
      // assert(assertion = false, s"\nFor $queryNum result count mismatch observed")
>>>>>>> 0abf6109
    }
    hasValidationFailed
  }

  /*
   If validation has failed for a query, add the query number to failedQueries String
   */
  def addToFailedQueryList(failedQueries: String, queryNum: String): String = {
    var str = failedQueries
    if (str.isEmpty) {
      str = queryNum
    }
    else {
      str = str + "," + queryNum
    }
    return str
  }

  /*
   Performs full resultSet validation from snappy for a select query against results in a
   goldenFile.
   */
  def assertValidateFullResultSetFromGoldenFile(sqlString: String, queryNum: String, tableType:
  String, snc: SnappyContext, pw: PrintWriter, validationFailed: Boolean, goldenFileDest: String):
  Boolean = {
    var hasValidationFailed = validationFailed

    val snappyQueryFileName = s"Snappy_${queryNum}"
    val snappyDest: String = getQueryResultDir("snappyQueryFiles") +
        File.separator + snappyQueryFileName
    pw.println(snappyDest)
    val snappyFile: File = new java.io.File(snappyDest)
    var snappyDF = snc.sql(sqlString)

    pw.println(goldenFileDest)
    val goldenFileName = goldenFileDest + File.separator + s"Spark_$queryNum"
    val sortedGoldenDest = goldenFileDest + File.separator + s"Sorted_$queryNum"
    val sortedGoldenFile: File = new java.io.File(sortedGoldenDest)
    val goldenFile: File = new java.io.File(goldenFileName)

    try {
      if (!snappyFile.exists()) {
        val snap_col1 = snappyDF.schema.fieldNames(0)
        val snap_col = snappyDF.schema.fieldNames.filter(!_.equals(snap_col1)).toSeq
        snappyDF = snappyDF.repartition(1).sortWithinPartitions(snap_col1, snap_col: _*)
        writeToFile(snappyDF, snappyDest, snc)
        // writeResultSetToCsv(snappyDF, snappyFile)
        pw.println(s"${queryNum} Result Collected in file $snappyDest")
      }
      if (!goldenFile.exists()) {
        pw.println(s"Did not find any golden file for query $queryNum")
        throw new Exception(s"Did not find any golden file for query $queryNum")
      } else if (goldenFile.length() > 0) {
        // sort the contents of golden file before comparing results
        var goldenDF = snc.read.format("com.databricks.spark.csv")
            .option("header", "false").option("inferSchema", "true").option("nullValue", "NULL")
            .load(goldenFileName)
        val col1 = goldenDF.schema.fieldNames(0)
        val col = goldenDF.schema.fieldNames.filter(!_.equals(col1)).toSeq
        goldenDF = goldenDF.repartition(1).sortWithinPartitions(col1, col: _*)
        writeToFile(goldenDF, sortedGoldenDest, snc)
        // writeResultSetToCsv(goldenDF, sortedGoldenFile)
        pw.println(s"${queryNum} Result Collected in file ${sortedGoldenDest}")
      } else {
        pw.println(s"zero results in query $queryNum.")
      }
      hasValidationFailed = compareFiles(snappyFile, sortedGoldenFile, pw,
        hasValidationFailed)

    } catch {
      case ex: Exception => {
        hasValidationFailed = true
        pw.println(s"Full resultSet Validation failed for ${queryNum} with following exception:\n")
        ex.printStackTrace(pw)
      }
    }
    pw.flush()
    return hasValidationFailed
  }
}<|MERGE_RESOLUTION|>--- conflicted
+++ resolved
@@ -26,7 +26,6 @@
 
 object SnappyTestUtils {
 
-<<<<<<< HEAD
   var validateFullResultSet: Boolean = false;
   var numRowsValidation: Boolean = false;
   var tableType: String = null
@@ -36,38 +35,43 @@
   query validation has failed.
   */
   def assertJoin(snc: SnappyContext, sqlString: String, queryNum: String, pw: PrintWriter,
+      sqlContext: SQLContext, usePlanCaching: Boolean): Boolean = {
+    var validationFailed = false
+    numRowsValidation = false
+    validationFailed = assertJoin(snc, sqlString, 0, queryNum, pw, sqlContext, usePlanCaching)
+    return validationFailed
+  }
+
+  def assertJoin(snc: SnappyContext, sqlString: String, queryNum: String, pw: PrintWriter,
       sqlContext: SQLContext): Boolean = {
     var validationFailed = false
     numRowsValidation = false
-    validationFailed = assertJoin(snc, sqlString, 0, queryNum, pw, sqlContext)
-    return validationFailed
-  }
+    validationFailed = assertJoin(snc, sqlString, 0, queryNum, pw, sqlContext, true)
+    return validationFailed
+  }
+
 
   /*
   Executes the join query, matches the result with expected result, returns false if the query
   validation has failed.
   */
+  def assertJoin(snc: SnappyContext, sqlString: String, numRows: Int, queryNum: String, pw:
+  PrintWriter, sqlContext: SQLContext): Boolean = {
+    var validationFailed = false
+    numRowsValidation = true
+    validationFailed = assertJoin(snc, sqlString, numRows, queryNum, pw, sqlContext, true)
+    return validationFailed
+  }
+
   def assertJoin(snc: SnappyContext, sqlString: String, numRows: Int, queryNum: String,
-      pw: PrintWriter, sqlContext: SQLContext): Boolean = {
-    var validationFailed = false
-=======
-  def assertJoinFullResultSet(snc: SnappyContext, sqlString: String, queryNum: String,
-      tableType: String, pw: PrintWriter, sqlContext: SQLContext,
-      planCachingEnabled: Boolean): Any = {
-    snc.sql("set spark.sql.crossJoin.enabled = true")
-    sqlContext.sql("set spark.sql.crossJoin.enabled = true")
-    assertQueryFullResultSet(snc, sqlString, queryNum, tableType, pw, sqlContext,
-      planCachingEnabled);
-  }
-
-  def assertJoinFullResultSet(snc: SnappyContext, sqlString: String, queryNum: String,
-                              tableType: String, pw: PrintWriter, sqlContext: SQLContext): Any = {
->>>>>>> 0abf6109
+      pw: PrintWriter, sqlContext: SQLContext, usePlanCaching: Boolean): Boolean = {
+    var validationFailed = false
     snc.sql("set spark.sql.crossJoin.enabled = true")
     if (validateFullResultSet) {
       sqlContext.sql("set spark.sql.crossJoin.enabled = true")
     }
-    validationFailed = assertQuery(snc, sqlString, numRows, queryNum, pw, sqlContext)
+    validationFailed = assertQuery(snc, sqlString, numRows, queryNum, pw, sqlContext,
+      usePlanCaching)
     return validationFailed
   }
 
@@ -75,20 +79,37 @@
    Executes the query, matches only the full resultSet with expected result, returns false if the
    query validation has failed.
    */
+  def assertQuery(snc: SnappyContext, sqlString: String, queryNum: String,
+      pw: PrintWriter, sqlContext: SQLContext, usePlanCaching: Boolean): Boolean = {
+    numRowsValidation = false
+    assertQuery(snc, sqlString, 0, queryNum, pw, sqlContext, usePlanCaching)
+  }
+
   def assertQuery(snc: SnappyContext, sqlString: String, queryNum: String,
       pw: PrintWriter, sqlContext: SQLContext): Boolean = {
     numRowsValidation = false
-    assertQuery(snc, sqlString, 0, queryNum, pw, sqlContext)
-  }
-
-  /*
+    assertQuery(snc, sqlString, 0, queryNum, pw, sqlContext, true)
+  }
+
+    def assertQuery(snc: SnappyContext, sqlString: String, numRows: Int, queryNum: String,
+        pw: PrintWriter, sqlContext: SQLContext): Boolean = {
+      numRowsValidation = true
+      assertQuery(snc, sqlString, numRows, queryNum, pw, sqlContext, true)
+    }
+
+    /*
    Executes the query, matches the result with expected result, returns false if the query
    validation has failed.
    */
   def assertQuery(snc: SnappyContext, sqlString: String, numRows: Int, queryNum: String,
-      pw: PrintWriter, sqlContext: SQLContext): Boolean = {
-    var validationFailed = false
-    var snappyDF = snc.sql(sqlString)
+      pw: PrintWriter, sqlContext: SQLContext, usePlanCaching: Boolean): Boolean = {
+    var validationFailed = false
+    var snappyDF: DataFrame = null
+    if(!usePlanCaching) {
+      snappyDF = snc.sqlUncached(sqlString)
+    } else {
+      snappyDF = snc.sql(sqlString)
+    }
     val count = snappyDF.count
     // scalastyle:off println
     println(s"Query $queryNum")
@@ -104,7 +125,6 @@
     }
     var fullRSValidationFailed: Boolean = false
     if (validateFullResultSet) {
-
       val snappyQueryFileName = s"Snappy_${queryNum}"
       val snappyDest: String = getQueryResultDir("snappyQueryFiles") +
           File.separator + snappyQueryFileName
@@ -220,7 +240,6 @@
     return queryResultDir.getAbsolutePath
   }
 
-<<<<<<< HEAD
   /*
    In case of round-off, there is a difference of .1 in snappy and spark results. We can ignore
    such differences
@@ -234,45 +253,6 @@
   Boolean = {
     var hasValidationFailed = validationFailed
 
-=======
-  def assertQueryFullResultSet(snc: SnappyContext, sqlString: String, queryNum: String,
-      tableType: String, pw: PrintWriter, sqlContext: SQLContext): Any = {
-    assertQueryFullResultSet(snc, sqlString, queryNum, tableType, pw, sqlContext, true)
-  }
-
-  def assertQueryFullResultSet(snc: SnappyContext, sqlString: String, queryNum: String,
-      tableType: String, pw: PrintWriter, sqlContext: SQLContext,
-      usePlanCaching: Boolean): Any = {
-    var snappyDF: DataFrame = null
-    if(!usePlanCaching) {
-      snappyDF = snc.sqlUncached(sqlString)
-    } else {
-      snappyDF = snc.sql(sqlString)
-    }
-    var sparkDF = sqlContext.sql(sqlString);
-    val snappyQueryFileName = s"Snappy_${queryNum}.out"
-    val sparkQueryFileName = s"Spark_${queryNum}.out"
-    val snappyDest: String = getTempDir("snappyQueryFiles_" + tableType) + File.separator +
-        snappyQueryFileName
-    val sparkDest: String = getTempDir("sparkQueryFiles") + File.separator + sparkQueryFileName
-    val sparkFile: File = new java.io.File(sparkDest)
-    val snappyFile = new java.io.File(snappyDest)
-    if (snappyFile.listFiles() == null) {
-      val col1 = snappyDF.schema.fieldNames(0)
-      val col = snappyDF.schema.fieldNames.tail
-      snappyDF = snappyDF.repartition(1).sortWithinPartitions(col1, col: _*)
-      writeToFile(snappyDF, snappyDest, snc)
-      // scalastyle:off println
-      pw.println(s"${queryNum} Result Collected in file $snappyDest")
-    }
-    if (sparkFile.listFiles() == null) {
-      val col1 = sparkDF.schema.fieldNames(0)
-      val col = sparkDF.schema.fieldNames.tail
-      sparkDF = sparkDF.repartition(1).sortWithinPartitions(col1, col: _*)
-      writeToFile(sparkDF, sparkDest, snc)
-      pw.println(s"${queryNum} Result Collected in file $sparkDest")
-    }
->>>>>>> 0abf6109
     val expectedFile = sparkFile.listFiles.filter(_.getName.endsWith(".csv"))
     val actualFile = snappyFile.listFiles.filter(_.getName.endsWith(".csv"))
     val expectedLineSet = Source.fromFile(expectedFile.iterator.next()).getLines()
@@ -290,7 +270,6 @@
     }
     // scalastyle:off println
     if (actualLineSet.hasNext || expectedLineSet.hasNext) {
-<<<<<<< HEAD
       hasValidationFailed = true
       if (actualLineSet.hasNext) {
         pw.println(s"Following ${actualLineSet.size} rows are unexpected in Snappy:")
@@ -304,11 +283,6 @@
           pw.println(s"${expectedLineSet.next()}")
         }
       }
-=======
-      pw.println(s"\nFor ${queryNum} result count mismatch observed")
-      pw.flush()
-      // assert(assertion = false, s"\nFor $queryNum result count mismatch observed")
->>>>>>> 0abf6109
     }
     hasValidationFailed
   }
